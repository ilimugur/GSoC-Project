/* HTTP support.
   Copyright (C) 1996, 1997, 1998, 1999, 2000, 2001, 2002, 2003, 2004,
   2005, 2006, 2007, 2008, 2009, 2010, 2011, 2012 Free Software Foundation,
   Inc.

This file is part of GNU Wget.

GNU Wget is free software; you can redistribute it and/or modify
it under the terms of the GNU General Public License as published by
the Free Software Foundation; either version 3 of the License, or
 (at your option) any later version.

GNU Wget is distributed in the hope that it will be useful,
but WITHOUT ANY WARRANTY; without even the implied warranty of
MERCHANTABILITY or FITNESS FOR A PARTICULAR PURPOSE.  See the
GNU General Public License for more details.

You should have received a copy of the GNU General Public License
along with Wget.  If not, see <http://www.gnu.org/licenses/>.

Additional permission under GNU GPL version 3 section 7

If you modify this program, or any covered work, by linking or
combining it with the OpenSSL project's OpenSSL library (or a
modified version of that library), containing parts covered by the
terms of the OpenSSL or SSLeay licenses, the Free Software Foundation
grants you additional permission to convey the resulting work.
Corresponding Source for a non-source form of such a combination
shall include the source code for the parts of OpenSSL used as well
as that of the covered work.  */

#include "wget.h"

#include <stdio.h>
#include <stdlib.h>
#include <string.h>
#include <unistd.h>
#include <assert.h>
#include <errno.h>
#include <time.h>
#include <locale.h>
#ifdef ENABLE_THREADS
#include <pthread.h>

# include "multi.h"
#endif
#include "hash.h"
#include "http.h"
#include "utils.h"
#include "url.h"
#include "host.h"
#include "retr.h"
#include "connect.h"
#include "netrc.h"
#ifdef HAVE_SSL
# include "ssl.h"
#endif
#ifdef ENABLE_NTLM
# include "http-ntlm.h"
#endif
#include "cookies.h"
#include "md5.h"
#include "convert.h"
#include "spider.h"
#include "warc.h"

#ifdef TESTING
#include "test.h"
#endif

#ifdef __VMS
# include "vms.h"
#endif /* def __VMS */

extern char *version_string;

/* Forward decls. */
struct http_stat;
static char *create_authorization_line (const char *, const char *,
                                        const char *, const char *,
                                        const char *, bool *);
static char *basic_authentication_encode (const char *, const char *);
static bool known_authentication_scheme_p (const char *, const char *);
static void ensure_extension (struct http_stat *, const char *, int *);
static void load_cookies (void);

#ifndef MIN
# define MIN(x, y) ((x) > (y) ? (y) : (x))
#endif


static bool cookies_loaded_p;
static struct cookie_jar *wget_cookie_jar;

#define TEXTHTML_S "text/html"
#define TEXTXHTML_S "application/xhtml+xml"
#define TEXTCSS_S "text/css"

/* Some status code validation macros: */
#define H_10X(x)        (((x) >= 100) && ((x) < 200))
#define H_20X(x)        (((x) >= 200) && ((x) < 300))
#define H_PARTIAL(x)    ((x) == HTTP_STATUS_PARTIAL_CONTENTS)
#define H_REDIRECTED(x) ((x) == HTTP_STATUS_MOVED_PERMANENTLY          \
                         || (x) == HTTP_STATUS_MOVED_TEMPORARILY       \
                         || (x) == HTTP_STATUS_SEE_OTHER               \
                         || (x) == HTTP_STATUS_TEMPORARY_REDIRECT)

/* HTTP/1.0 status codes from RFC1945, provided for reference.  */
/* Successful 2xx.  */
#define HTTP_STATUS_OK                    200
#define HTTP_STATUS_CREATED               201
#define HTTP_STATUS_ACCEPTED              202
#define HTTP_STATUS_NO_CONTENT            204
#define HTTP_STATUS_PARTIAL_CONTENTS      206

/* Redirection 3xx.  */
#define HTTP_STATUS_MULTIPLE_CHOICES      300
#define HTTP_STATUS_MOVED_PERMANENTLY     301
#define HTTP_STATUS_MOVED_TEMPORARILY     302
#define HTTP_STATUS_SEE_OTHER             303 /* from HTTP/1.1 */
#define HTTP_STATUS_NOT_MODIFIED          304
#define HTTP_STATUS_TEMPORARY_REDIRECT    307 /* from HTTP/1.1 */

/* Client error 4xx.  */
#define HTTP_STATUS_BAD_REQUEST           400
#define HTTP_STATUS_UNAUTHORIZED          401
#define HTTP_STATUS_FORBIDDEN             403
#define HTTP_STATUS_NOT_FOUND             404
#define HTTP_STATUS_RANGE_NOT_SATISFIABLE 416

/* Server errors 5xx.  */
#define HTTP_STATUS_INTERNAL              500
#define HTTP_STATUS_NOT_IMPLEMENTED       501
#define HTTP_STATUS_BAD_GATEWAY           502
#define HTTP_STATUS_UNAVAILABLE           503

enum rp {
  rel_none, rel_name, rel_value, rel_both
};

struct request {
  const char *method;
  char *arg;

  struct request_header {
    char *name, *value;
    enum rp release_policy;
  } *headers;
  int hcount, hcapacity;
};

extern int numurls;

/* Create a new, empty request.  At least request_set_method must be
   called before the request can be used.  */

static struct request *
request_new (void)
{
  struct request *req = xnew0 (struct request);
  req->hcapacity = 8;
  req->headers = xnew_array (struct request_header, req->hcapacity);
  return req;
}

/* Set the request's method and its arguments.  METH should be a
   literal string (or it should outlive the request) because it will
   not be freed.  ARG will be freed by request_free.  */

static void
request_set_method (struct request *req, const char *meth, char *arg)
{
  req->method = meth;
  req->arg = arg;
}

/* Return the method string passed with the last call to
   request_set_method.  */

static const char *
request_method (const struct request *req)
{
  return req->method;
}

/* Free one header according to the release policy specified with
   request_set_header.  */

static void
release_header (struct request_header *hdr)
{
  switch (hdr->release_policy)
    {
    case rel_none:
      break;
    case rel_name:
      xfree (hdr->name);
      break;
    case rel_value:
      xfree (hdr->value);
      break;
    case rel_both:
      xfree (hdr->name);
      xfree (hdr->value);
      break;
    }
}

/* Set the request named NAME to VALUE.  Specifically, this means that
   a "NAME: VALUE\r\n" header line will be used in the request.  If a
   header with the same name previously existed in the request, its
   value will be replaced by this one.  A NULL value means do nothing.

   RELEASE_POLICY determines whether NAME and VALUE should be released
   (freed) with request_free.  Allowed values are:

    - rel_none     - don't free NAME or VALUE
    - rel_name     - free NAME when done
    - rel_value    - free VALUE when done
    - rel_both     - free both NAME and VALUE when done

   Setting release policy is useful when arguments come from different
   sources.  For example:

     // Don't free literal strings!
     request_set_header (req, "Pragma", "no-cache", rel_none);

     // Don't free a global variable, we'll need it later.
     request_set_header (req, "Referer", opt.referer, rel_none);

     // Value freshly allocated, free it when done.
     request_set_header (req, "Range",
                         aprintf ("bytes=%s-", number_to_static_string (hs->restval)),
                         rel_value);
   */

static void
request_set_header (struct request *req, const char *name, const char *value,
                    enum rp release_policy)
{
  struct request_header *hdr;
  int i;

  if (!value)
    {
      /* A NULL value is a no-op; if freeing the name is requested,
         free it now to avoid leaks.  */
      if (release_policy == rel_name || release_policy == rel_both)
        xfree ((void *)name);
      return;
    }

  for (i = 0; i < req->hcount; i++)
    {
      hdr = &req->headers[i];
      if (0 == strcasecmp (name, hdr->name))
        {
          /* Replace existing header. */
          release_header (hdr);
          hdr->name = (void *)name;
          hdr->value = (void *)value;
          hdr->release_policy = release_policy;
          return;
        }
    }

  /* Install new header. */

  if (req->hcount >= req->hcapacity)
    {
      req->hcapacity <<= 1;
      req->headers = xrealloc (req->headers, req->hcapacity * sizeof (*hdr));
    }
  hdr = &req->headers[req->hcount++];
  hdr->name = (void *)name;
  hdr->value = (void *)value;
  hdr->release_policy = release_policy;
}

/* Like request_set_header, but sets the whole header line, as
   provided by the user using the `--header' option.  For example,
   request_set_user_header (req, "Foo: bar") works just like
   request_set_header (req, "Foo", "bar").  */

static void
request_set_user_header (struct request *req, const char *header)
{
  char *name;
  const char *p = strchr (header, ':');
  if (!p)
    return;
  BOUNDED_TO_ALLOCA (header, p, name);
  ++p;
  while (c_isspace (*p))
    ++p;
  request_set_header (req, xstrdup (name), (char *) p, rel_name);
}

/* Remove the header with specified name from REQ.  Returns true if
   the header was actually removed, false otherwise.  */

static bool
request_remove_header (struct request *req, const char *name)
{
  int i;
  for (i = 0; i < req->hcount; i++)
    {
      struct request_header *hdr = &req->headers[i];
      if (0 == strcasecmp (name, hdr->name))
        {
          release_header (hdr);
          /* Move the remaining headers by one. */
          if (i < req->hcount - 1)
            memmove (hdr, hdr + 1, (req->hcount - i - 1) * sizeof (*hdr));
          --req->hcount;
          return true;
        }
    }
  return false;
}

#define APPEND(p, str) do {                     \
  int A_len = strlen (str);                     \
  memcpy (p, str, A_len);                       \
  p += A_len;                                   \
} while (0)

/* Construct the request and write it to FD using fd_write.
   If warc_tmp is set to a file pointer, the request string will
   also be written to that file. */

static int
request_send (const struct request *req, int fd, FILE *warc_tmp)
{
  char *request_string, *p;
  int i, size, write_error;

  /* Count the request size. */
  size = 0;

  /* METHOD " " ARG " " "HTTP/1.0" "\r\n" */
  size += strlen (req->method) + 1 + strlen (req->arg) + 1 + 8 + 2;

  for (i = 0; i < req->hcount; i++)
    {
      struct request_header *hdr = &req->headers[i];
      /* NAME ": " VALUE "\r\n" */
      size += strlen (hdr->name) + 2 + strlen (hdr->value) + 2;
    }

  /* "\r\n\0" */
  size += 3;

  p = request_string = alloca_array (char, size);

  /* Generate the request. */

  APPEND (p, req->method); *p++ = ' ';
  APPEND (p, req->arg);    *p++ = ' ';
  memcpy (p, "HTTP/1.1\r\n", 10); p += 10;

  for (i = 0; i < req->hcount; i++)
    {
      struct request_header *hdr = &req->headers[i];
      APPEND (p, hdr->name);
      *p++ = ':', *p++ = ' ';
      APPEND (p, hdr->value);
      *p++ = '\r', *p++ = '\n';
    }

  *p++ = '\r', *p++ = '\n', *p++ = '\0';
  assert (p - request_string == size);

#undef APPEND

  DEBUGP (("\n---request begin---\n%s---request end---\n", request_string));

  /* Send the request to the server. */

  write_error = fd_write (fd, request_string, size - 1, -1);
  if (write_error < 0)
    logprintf (LOG_VERBOSE, _("Failed writing HTTP request: %s.\n"),
               fd_errstr (fd));
  else if (warc_tmp != NULL)
    {
      /* Write a copy of the data to the WARC record. */
      int warc_tmp_written = fwrite (request_string, 1, size - 1, warc_tmp);
      if (warc_tmp_written != size - 1)
        return -2;
    }
  return write_error;
}

/* Release the resources used by REQ. */

static void
request_free (struct request *req)
{
  int i;
  xfree_null (req->arg);
  for (i = 0; i < req->hcount; i++)
    release_header (&req->headers[i]);
  xfree_null (req->headers);
  xfree (req);
}

static struct hash_table *basic_authed_hosts;

/* Find out if this host has issued a Basic challenge yet; if so, give
 * it the username, password. A temporary measure until we can get
 * proper authentication in place. */

static bool
maybe_send_basic_creds (const char *hostname, const char *user,
                        const char *passwd, struct request *req)
{
  bool do_challenge = false;

  if (opt.auth_without_challenge)
    {
      DEBUGP (("Auth-without-challenge set, sending Basic credentials.\n"));
      do_challenge = true;
    }
  else if (basic_authed_hosts
      && hash_table_contains(basic_authed_hosts, hostname))
    {
      DEBUGP (("Found %s in basic_authed_hosts.\n", quote (hostname)));
      do_challenge = true;
    }
  else
    {
      DEBUGP (("Host %s has not issued a general basic challenge.\n",
              quote (hostname)));
    }
  if (do_challenge)
    {
      request_set_header (req, "Authorization",
                          basic_authentication_encode (user, passwd),
                          rel_value);
    }
  return do_challenge;
}

static void
register_basic_auth_host (const char *hostname)
{
  if (!basic_authed_hosts)
    {
      basic_authed_hosts = make_nocase_string_hash_table (1);
    }
  if (!hash_table_contains(basic_authed_hosts, hostname))
    {
      hash_table_put (basic_authed_hosts, xstrdup(hostname), NULL);
      DEBUGP (("Inserted %s into basic_authed_hosts\n", quote (hostname)));
    }
}


/* Send the contents of FILE_NAME to SOCK.  Make sure that exactly
   PROMISED_SIZE bytes are sent over the wire -- if the file is
   longer, read only that much; if the file is shorter, report an error.
   If warc_tmp is set to a file pointer, the post data will
   also be written to that file.  */

static int
post_file (int sock, const char *file_name, wgint promised_size, FILE *warc_tmp)
{
  static char chunk[8192];
  wgint written = 0;
  int write_error;
  FILE *fp;

  DEBUGP (("[writing POST file %s ... ", file_name));

  fp = fopen (file_name, "rb");
  if (!fp)
    return -1;
  while (!feof (fp) && written < promised_size)
    {
      int towrite;
      int length = fread (chunk, 1, sizeof (chunk), fp);
      if (length == 0)
        break;
      towrite = MIN (promised_size - written, length);
      write_error = fd_write (sock, chunk, towrite, -1);
      if (write_error < 0)
        {
          fclose (fp);
          return -1;
        }
      if (warc_tmp != NULL)
        {
          /* Write a copy of the data to the WARC record. */
          int warc_tmp_written = fwrite (chunk, 1, towrite, warc_tmp);
          if (warc_tmp_written != towrite)
            {
              fclose (fp);
              return -2;
            }
        }
      written += towrite;
    }
  fclose (fp);

  /* If we've written less than was promised, report a (probably
     nonsensical) error rather than break the promise.  */
  if (written < promised_size)
    {
      errno = EINVAL;
      return -1;
    }

  assert (written == promised_size);
  DEBUGP (("done]\n"));
  return 0;
}

/* Determine whether [START, PEEKED + PEEKLEN) contains an empty line.
   If so, return the pointer to the position after the line, otherwise
   return NULL.  This is used as callback to fd_read_hunk.  The data
   between START and PEEKED has been read and cannot be "unread"; the
   data after PEEKED has only been peeked.  */

static const char *
response_head_terminator (const char *start, const char *peeked, int peeklen)
{
  const char *p, *end;

  /* If at first peek, verify whether HUNK starts with "HTTP".  If
     not, this is a HTTP/0.9 request and we must bail out without
     reading anything.  */
  if (start == peeked && 0 != memcmp (start, "HTTP", MIN (peeklen, 4)))
    return start;

  /* Look for "\n[\r]\n", and return the following position if found.
     Start two chars before the current to cover the possibility that
     part of the terminator (e.g. "\n\r") arrived in the previous
     batch.  */
  p = peeked - start < 2 ? start : peeked - 2;
  end = peeked + peeklen;

  /* Check for \n\r\n or \n\n anywhere in [p, end-2). */
  for (; p < end - 2; p++)
    if (*p == '\n')
      {
        if (p[1] == '\r' && p[2] == '\n')
          return p + 3;
        else if (p[1] == '\n')
          return p + 2;
      }
  /* p==end-2: check for \n\n directly preceding END. */
  if (p[0] == '\n' && p[1] == '\n')
    return p + 2;

  return NULL;
}

/* The maximum size of a single HTTP response we care to read.  Rather
   than being a limit of the reader implementation, this limit
   prevents Wget from slurping all available memory upon encountering
   malicious or buggy server output, thus protecting the user.  Define
   it to 0 to remove the limit.  */

#define HTTP_RESPONSE_MAX_SIZE 65536

/* Read the HTTP request head from FD and return it.  The error
   conditions are the same as with fd_read_hunk.

   To support HTTP/0.9 responses, this function tries to make sure
   that the data begins with "HTTP".  If this is not the case, no data
   is read and an empty request is returned, so that the remaining
   data can be treated as body.  */

static char *
read_http_response_head (int fd)
{
  return fd_read_hunk (fd, response_head_terminator, 512,
                       HTTP_RESPONSE_MAX_SIZE);
}

struct response {
  /* The response data. */
  const char *data;

  /* The array of pointers that indicate where each header starts.
     For example, given this HTTP response:

       HTTP/1.0 200 Ok
       Description: some
        text
       Etag: x

     The headers are located like this:

     "HTTP/1.0 200 Ok\r\nDescription: some\r\n text\r\nEtag: x\r\n\r\n"
     ^                   ^                             ^          ^
     headers[0]          headers[1]                    headers[2] headers[3]

     I.e. headers[0] points to the beginning of the request,
     headers[1] points to the end of the first header and the
     beginning of the second one, etc.  */

  const char **headers;
};

/* Create a new response object from the text of the HTTP response,
   available in HEAD.  That text is automatically split into
   constituent header lines for fast retrieval using
   resp_header_*.  */

static struct response *
resp_new (const char *head)
{
  const char *hdr;
  int count, size;

  struct response *resp = xnew0 (struct response);
  resp->data = head;

  if (*head == '\0')
    {
      /* Empty head means that we're dealing with a headerless
         (HTTP/0.9) response.  In that case, don't set HEADERS at
         all.  */
      return resp;
    }

  /* Split HEAD into header lines, so that resp_header_* functions
     don't need to do this over and over again.  */

  size = count = 0;
  hdr = head;
  while (1)
    {
      DO_REALLOC (resp->headers, size, count + 1, const char *);
      resp->headers[count++] = hdr;

      /* Break upon encountering an empty line. */
      if (!hdr[0] || (hdr[0] == '\r' && hdr[1] == '\n') || hdr[0] == '\n')
        break;

      /* Find the end of HDR, including continuations. */
      do
        {
          const char *end = strchr (hdr, '\n');
          if (end)
            hdr = end + 1;
          else
            hdr += strlen (hdr);
        }
      while (*hdr == ' ' || *hdr == '\t');
    }
  DO_REALLOC (resp->headers, size, count + 1, const char *);
  resp->headers[count] = NULL;

  return resp;
}

/* Locate the header named NAME in the request data, starting with
   position START.  This allows the code to loop through the request
   data, filtering for all requests of a given name.  Returns the
   found position, or -1 for failure.  The code that uses this
   function typically looks like this:

     for (pos = 0; (pos = resp_header_locate (...)) != -1; pos++)
       ... do something with header ...

   If you only care about one header, use resp_header_get instead of
   this function.  */

static int
resp_header_locate (const struct response *resp, const char *name, int start,
                    const char **begptr, const char **endptr)
{
  int i;
  const char **headers = resp->headers;
  int name_len;

  if (!headers || !headers[1])
    return -1;

  name_len = strlen (name);
  if (start > 0)
    i = start;
  else
    i = 1;

  for (; headers[i + 1]; i++)
    {
      const char *b = headers[i];
      const char *e = headers[i + 1];
      if (e - b > name_len
          && b[name_len] == ':'
          && 0 == strncasecmp (b, name, name_len))
        {
          b += name_len + 1;
          while (b < e && c_isspace (*b))
            ++b;
          while (b < e && c_isspace (e[-1]))
            --e;
          *begptr = b;
          *endptr = e;
          return i;
        }
    }
  return -1;
}

/* Find and retrieve the header named NAME in the request data.  If
   found, set *BEGPTR to its starting, and *ENDPTR to its ending
   position, and return true.  Otherwise return false.

   This function is used as a building block for resp_header_copy
   and resp_header_strdup.  */

static bool
resp_header_get (const struct response *resp, const char *name,
                 const char **begptr, const char **endptr)
{
  int pos = resp_header_locate (resp, name, 0, begptr, endptr);
  return pos != -1;
}

/* Copy the response header named NAME to buffer BUF, no longer than
   BUFSIZE (BUFSIZE includes the terminating 0).  If the header
   exists, true is returned, false otherwise.  If there should be no
   limit on the size of the header, use resp_header_strdup instead.

   If BUFSIZE is 0, no data is copied, but the boolean indication of
   whether the header is present is still returned.  */

static bool
resp_header_copy (const struct response *resp, const char *name,
                  char *buf, int bufsize)
{
  const char *b, *e;
  if (!resp_header_get (resp, name, &b, &e))
    return false;
  if (bufsize)
    {
      int len = MIN (e - b, bufsize - 1);
      memcpy (buf, b, len);
      buf[len] = '\0';
    }
  return true;
}

/* Return the value of header named NAME in RESP, allocated with
   malloc.  If such a header does not exist in RESP, return NULL.  */

static char *
resp_header_strdup (const struct response *resp, const char *name)
{
  const char *b, *e;
  if (!resp_header_get (resp, name, &b, &e))
    return NULL;
  return strdupdelim (b, e);
}

/* Parse the HTTP status line, which is of format:

   HTTP-Version SP Status-Code SP Reason-Phrase

   The function returns the status-code, or -1 if the status line
   appears malformed.  The pointer to "reason-phrase" message is
   returned in *MESSAGE.  */

static int
resp_status (const struct response *resp, char **message)
{
  int status;
  const char *p, *end;

  if (!resp->headers)
    {
      /* For a HTTP/0.9 response, assume status 200. */
      if (message)
        *message = xstrdup (_("No headers, assuming HTTP/0.9"));
      return 200;
    }

  p = resp->headers[0];
  end = resp->headers[1];

  if (!end)
    return -1;

  /* "HTTP" */
  if (end - p < 4 || 0 != strncmp (p, "HTTP", 4))
    return -1;
  p += 4;

  /* Match the HTTP version.  This is optional because Gnutella
     servers have been reported to not specify HTTP version.  */
  if (p < end && *p == '/')
    {
      ++p;
      while (p < end && c_isdigit (*p))
        ++p;
      if (p < end && *p == '.')
        ++p;
      while (p < end && c_isdigit (*p))
        ++p;
    }

  while (p < end && c_isspace (*p))
    ++p;
  if (end - p < 3 || !c_isdigit (p[0]) || !c_isdigit (p[1]) || !c_isdigit (p[2]))
    return -1;

  status = 100 * (p[0] - '0') + 10 * (p[1] - '0') + (p[2] - '0');
  p += 3;

  if (message)
    {
      while (p < end && c_isspace (*p))
        ++p;
      while (p < end && c_isspace (end[-1]))
        --end;
      *message = strdupdelim (p, end);
    }

  return status;
}

/* Release the resources used by RESP.  */

static void
resp_free (struct response *resp)
{
  xfree_null (resp->headers);
  xfree (resp);
}

/* Print a single line of response, the characters [b, e).  We tried
   getting away with
      logprintf (LOG_VERBOSE, "%s%.*s\n", prefix, (int) (e - b), b);
   but that failed to escape the non-printable characters and, in fact,
   caused crashes in UTF-8 locales.  */

static void
print_response_line(const char *prefix, const char *b, const char *e)
{
  char *copy;
  BOUNDED_TO_ALLOCA(b, e, copy);
  logprintf (LOG_ALWAYS, "%s%s\n", prefix,
             quotearg_style (escape_quoting_style, copy));
}

/* Print the server response, line by line, omitting the trailing CRLF
   from individual header lines, and prefixed with PREFIX.  */

static void
print_server_response (const struct response *resp, const char *prefix)
{
  int i;
  if (!resp->headers)
    return;
  for (i = 0; resp->headers[i + 1]; i++)
    {
      const char *b = resp->headers[i];
      const char *e = resp->headers[i + 1];
      /* Skip CRLF */
      if (b < e && e[-1] == '\n')
        --e;
      if (b < e && e[-1] == '\r')
        --e;
      print_response_line(prefix, b, e);
    }
}

/* Parse the `Content-Range' header and extract the information it
   contains.  Returns true if successful, false otherwise.  */
static bool
parse_content_range (const char *hdr, wgint *first_byte_ptr,
                     wgint *last_byte_ptr, wgint *entity_length_ptr)
{
  wgint num;

  /* Ancient versions of Netscape proxy server, presumably predating
     rfc2068, sent out `Content-Range' without the "bytes"
     specifier.  */
  if (0 == strncasecmp (hdr, "bytes", 5))
    {
      hdr += 5;
      /* "JavaWebServer/1.1.1" sends "bytes: x-y/z", contrary to the
         HTTP spec. */
      if (*hdr == ':')
        ++hdr;
      while (c_isspace (*hdr))
        ++hdr;
      if (!*hdr)
        return false;
    }
  if (!c_isdigit (*hdr))
    return false;
  for (num = 0; c_isdigit (*hdr); hdr++)
    num = 10 * num + (*hdr - '0');
  if (*hdr != '-' || !c_isdigit (*(hdr + 1)))
    return false;
  *first_byte_ptr = num;
  ++hdr;
  for (num = 0; c_isdigit (*hdr); hdr++)
    num = 10 * num + (*hdr - '0');
  if (*hdr != '/' || !c_isdigit (*(hdr + 1)))
    return false;
  *last_byte_ptr = num;
  ++hdr;
  if (*hdr == '*')
    num = -1;
  else
    for (num = 0; c_isdigit (*hdr); hdr++)
      num = 10 * num + (*hdr - '0');
  *entity_length_ptr = num;
  return true;
}

/* Read the body of the request, but don't store it anywhere and don't
   display a progress gauge.  This is useful for reading the bodies of
   administrative responses to which we will soon issue another
   request.  The response is not useful to the user, but reading it
   allows us to continue using the same connection to the server.

   If reading fails, false is returned, true otherwise.  In debug
   mode, the body is displayed for debugging purposes.  */

static bool
skip_short_body (int fd, wgint contlen, bool chunked)
{
  enum {
    SKIP_SIZE = 512,                /* size of the download buffer */
    SKIP_THRESHOLD = 4096        /* the largest size we read */
  };
  wgint remaining_chunk_size = 0;
  char dlbuf[SKIP_SIZE + 1];
  dlbuf[SKIP_SIZE] = '\0';        /* so DEBUGP can safely print it */

  assert (contlen != -1 || contlen);

  /* If the body is too large, it makes more sense to simply close the
     connection than to try to read the body.  */
  if (contlen > SKIP_THRESHOLD)
    return false;

  while (contlen > 0 || chunked)
    {
      int ret;
      if (chunked)
        {
          if (remaining_chunk_size == 0)
            {
              char *line = fd_read_line (fd);
              char *endl;
              if (line == NULL)
                break;

              remaining_chunk_size = strtol (line, &endl, 16);
              xfree (line);

              if (remaining_chunk_size == 0)
                {
                  line = fd_read_line (fd);
                  xfree_null (line);
                  break;
                }
            }

          contlen = MIN (remaining_chunk_size, SKIP_SIZE);
        }

      DEBUGP (("Skipping %s bytes of body: [", number_to_static_string (contlen)));

      ret = fd_read (fd, dlbuf, MIN (contlen, SKIP_SIZE), -1);
      if (ret <= 0)
        {
          /* Don't normally report the error since this is an
             optimization that should be invisible to the user.  */
          DEBUGP (("] aborting (%s).\n",
                   ret < 0 ? fd_errstr (fd) : "EOF received"));
          return false;
        }
      contlen -= ret;

      if (chunked)
        {
          remaining_chunk_size -= ret;
          if (remaining_chunk_size == 0)
            {
              char *line = fd_read_line (fd);
              if (line == NULL)
                return false;
              else
                xfree (line);
            }
        }

      /* Safe even if %.*s bogusly expects terminating \0 because
         we've zero-terminated dlbuf above.  */
      DEBUGP (("%.*s", ret, dlbuf));
    }

  DEBUGP (("] done.\n"));
  return true;
}

#define NOT_RFC2231 0
#define RFC2231_NOENCODING 1
#define RFC2231_ENCODING 2

/* extract_param extracts the parameter name into NAME.
   However, if the parameter name is in RFC2231 format then
   this function adjusts NAME by stripping of the trailing
   characters that are not part of the name but are present to
   indicate the presence of encoding information in the value
   or a fragment of a long parameter value
*/
static int
modify_param_name(param_token *name)
{
  const char *delim1 = memchr (name->b, '*', name->e - name->b);
  const char *delim2 = memrchr (name->b, '*', name->e - name->b);

  int result;

  if(delim1 == NULL)
    {
      result = NOT_RFC2231;
    }
  else if(delim1 == delim2)
    {
      if ((name->e - 1) == delim1)
	{
	  result = RFC2231_ENCODING;
	}
      else
	{
	  result = RFC2231_NOENCODING;
	}
      name->e = delim1;
    }
  else
    {
      name->e = delim1;
      result = RFC2231_ENCODING;
    }
  return result;
}

/* extract_param extract the paramater value into VALUE.
   Like modify_param_name this function modifies VALUE by
   stripping off the encoding information from the actual value
*/
static void
modify_param_value (param_token *value, int encoding_type )
{
  if (RFC2231_ENCODING == encoding_type)
    {
      const char *delim = memrchr (value->b, '\'', value->e - value->b);
      if ( delim != NULL )
	{
	  value->b = (delim+1);
	}
    }
}

/* Extract a parameter from the string (typically an HTTP header) at
   **SOURCE and advance SOURCE to the next parameter.  Return false
   when there are no more parameters to extract.  The name of the
   parameter is returned in NAME, and the value in VALUE.  If the
   parameter has no value, the token's value is zeroed out.

   For example, if *SOURCE points to the string "attachment;
   filename=\"foo bar\"", the first call to this function will return
   the token named "attachment" and no value, and the second call will
   return the token named "filename" and value "foo bar".  The third
   call will return false, indicating no more valid tokens.  */

bool
extract_param (const char **source, param_token *name, param_token *value,
               char separator)
{
  const char *p = *source;

  while (c_isspace (*p)) ++p;
  if (!*p)
    {
      *source = p;
      return false;             /* no error; nothing more to extract */
    }

  /* Extract name. */
  name->b = p;
  while (*p && !c_isspace (*p) && *p != '=' && *p != separator) ++p;
  name->e = p;
  if (name->b == name->e)
    return false;               /* empty name: error */
  while (c_isspace (*p)) ++p;
  if (*p == separator || !*p)           /* no value */
    {
      xzero (*value);
      if (*p == separator) ++p;
      *source = p;
      return true;
    }
  if (*p != '=')
    return false;               /* error */

  /* *p is '=', extract value */
  ++p;
  while (c_isspace (*p)) ++p;
  if (*p == '"')                /* quoted */
    {
      value->b = ++p;
      while (*p && *p != '"') ++p;
      if (!*p)
        return false;
      value->e = p++;
      /* Currently at closing quote; find the end of param. */
      while (c_isspace (*p)) ++p;
      while (*p && *p != separator) ++p;
      if (*p == separator)
        ++p;
      else if (*p)
        /* garbage after closed quote, e.g. foo="bar"baz */
        return false;
    }
  else                          /* unquoted */
    {
      value->b = p;
      while (*p && *p != separator) ++p;
      value->e = p;
      while (value->e != value->b && c_isspace (value->e[-1]))
        --value->e;
      if (*p == separator) ++p;
    }
  *source = p;

  int param_type = modify_param_name(name);
  if (NOT_RFC2231 != param_type)
    {
      modify_param_value(value, param_type);
    }
  return true;
}

#undef NOT_RFC2231
#undef RFC2231_NOENCODING
#undef RFC2231_ENCODING

/* Appends the string represented by VALUE to FILENAME */

static void
append_value_to_filename (char **filename, param_token const * const value)
{
  int original_length = strlen(*filename);
  int new_length = strlen(*filename) + (value->e - value->b);
  *filename = xrealloc (*filename, new_length+1);
  memcpy (*filename + original_length, value->b, (value->e - value->b)); 
  (*filename)[new_length] = '\0';
}

#undef MAX
#define MAX(p, q) ((p) > (q) ? (p) : (q))

/* Parse the contents of the `Content-Disposition' header, extracting
   the information useful to Wget.  Content-Disposition is a header
   borrowed from MIME; when used in HTTP, it typically serves for
   specifying the desired file name of the resource.  For example:

       Content-Disposition: attachment; filename="flora.jpg"

   Wget will skip the tokens it doesn't care about, such as
   "attachment" in the previous example; it will also skip other
   unrecognized params.  If the header is syntactically correct and
   contains a file name, a copy of the file name is stored in
   *filename and true is returned.  Otherwise, the function returns
   false.

   The file name is stripped of directory components and must not be
   empty.

   Historically, this function returned filename prefixed with opt.dir_prefix,
   now that logic is handled by the caller, new code should pay attention,
   changed by crq, Sep 2010.

*/
static bool
parse_content_disposition (const char *hdr, char **filename)
{
  param_token name, value;
  *filename = NULL;
  while (extract_param (&hdr, &name, &value, ';'))
    {
      int isFilename = BOUNDED_EQUAL_NO_CASE ( name.b, name.e, "filename" );
      if ( isFilename && value.b != NULL)
        {
          /* Make the file name begin at the last slash or backslash. */
          const char *last_slash = memrchr (value.b, '/', value.e - value.b);
          const char *last_bs = memrchr (value.b, '\\', value.e - value.b);
          if (last_slash && last_bs)
            value.b = 1 + MAX (last_slash, last_bs);
          else if (last_slash || last_bs)
            value.b = 1 + (last_slash ? last_slash : last_bs);
          if (value.b == value.e)
            continue;

          if (*filename)
            append_value_to_filename (filename, &value);
          else
            *filename = strdupdelim (value.b, value.e);
        }
    }

  if (*filename)
    return true;
  else
    return false;
}


/* Persistent connections.  Currently, we cache the most recently used
   connection as persistent, provided that the HTTP server agrees to
   make it such.  The persistence data is stored in the variables
   below.  Ideally, it should be possible to cache an arbitrary fixed
   number of these connections.  */

#ifndef ENABLE_THREADS
/* Whether a persistent connection is active. */
static bool pconn_active;
 
static struct {
#else
static pthread_mutex_t pconn_mutex = PTHREAD_MUTEX_INITIALIZER;

#define PCONN_LOCK() pthread_mutex_lock (&pconn_mutex)

#define PCONN_UNLOCK() pthread_mutex_unlock (&pconn_mutex)

static struct s_pconn {

  struct s_pconn *next;
#endif

  /* The socket of the connection.  */
  int socket;

  /* Host and port of the currently active persistent connection. */
  char *host;
  int port;

  /* Whether a ssl handshake has occoured on this connection.  */
  bool ssl;

  /* Whether the connection was authorized.  This is only done by
     NTLM, which authorizes *connections* rather than individual
     requests.  (That practice is peculiar for HTTP, but it is a
     useful optimization.)  */
  bool authorized;

#ifdef ENABLE_NTLM
  /* NTLM data of the current connection.  */
  struct ntlmdata ntlm;
#endif

#ifndef ENABLE_THREADS
} pconn;
#else
} *pconn = NULL;

size_t pconn_length = 0;
#endif
/* Mark the persistent connection as invalid and free the resources it
   uses.  This is used by the CLOSE_* macros after they forcefully
   close a registered persistent connection.  */

#ifndef ENABLE_THREADS
static void
invalidate_persistent (void)
{
  DEBUGP (("Disabling further reuse of socket %d.\n", pconn.socket));
  pconn_active = false;
  fd_close (pconn.socket);
  xfree (pconn.host);
  xzero (pconn);
}
#else
static void
invalidate_persistent (int fd)
{
  struct s_pconn *prev, *it;
  DEBUGP (("Disabling further reuse of socket %d.\n", fd));

  PCONN_LOCK ();

  prev = NULL;
  it = pconn;
  for (; it; it = it->next)
    {
      if (it->socket == fd)
        break;
      prev = it;
    }

  fd_close (fd);

  if (it)
    {
      if (prev)
        prev->next = it->next;
      else
        pconn = it->next;
      pconn_length--;
      xfree (it->host);
      xfree (it);
    }

  PCONN_UNLOCK ();
}
#endif
/* Register FD, which should be a TCP/IP connection to HOST:PORT, as
   persistent.  This will enable someone to use the same connection
   later.  In the context of HTTP, this must be called only AFTER the
   response has been received and the server has promised that the
   connection will remain alive.

   If a previous connection was persistent, it is closed. */

static void
register_persistent (const char *host, int port, int fd, bool ssl)
{
#ifndef ENABLE_THREADS
  if (pconn_active)
    {
      if (pconn.socket == fd)
        {
          /* The connection FD is already registered. */
          return;
        }
      else
        {
          /* The old persistent connection is still active; close it
             first.  This situation arises whenever a persistent
             connection exists, but we then connect to a different
             host, and try to register a persistent connection to that
             one.  */
          invalidate_persistent ();
        }
    }

  pconn_active = true;
  pconn.socket = fd;
  pconn.host = xstrdup (host);
  pconn.port = port;
  pconn.ssl = ssl;
  pconn.authorized = false;

  DEBUGP (("Registered socket %d for persistent reuse.\n", fd));
#else
  PCONN_LOCK ();

  struct s_pconn *it;

  if (pconn_length >= opt.jobs)
    {
      struct s_pconn *prev = NULL;
      if (pconn)
        {
        for (it = pconn; it->next; it = it->next)
          prev = it;

        if (prev)
          {
            prev->next = it->next;
            xfree (it->host);
            xfree (it);
          }
        else
          {
            xfree (pconn->host);
            xfree (pconn);
            pconn = NULL;
          }
        }
    }

  it = malloc (sizeof *it);
  if (it == NULL)
    goto exit;

  memset (it, 0, sizeof *it);

  it->socket = fd;
  it->host = xstrdup (host);
  it->port = port;
  it->ssl = ssl;
  it->authorized = false;
  it->next = pconn;
  pconn = it;
  pconn_length++;

  DEBUGP (("Registered socket %d for persistent reuse.\n", fd));
 exit:
  PCONN_UNLOCK ();
#endif
}

/* Return true if a persistent connection is available for connecting
   to HOST:PORT.  */

static bool
#ifndef ENABLE_THREADS
persistent_available_p (const char *host, int port, bool ssl,
                        bool *host_lookup_failed)
#else
persistent_available_p (struct s_pconn *pconn, const char *host, int port,
                        bool ssl, bool *host_lookup_failed)
#endif
{
#ifndef ENABLE_THREADS
  /* First, check whether a persistent connection is active at all.  */
  if (!pconn_active)
    return false;

  /* If we want SSL and the last connection wasn't or vice versa,
     don't use it.  Checking for host and port is not enough because
     HTTP and HTTPS can apparently coexist on the same port.  */
  if (ssl != pconn.ssl)
    return false;

  /* If we're not connecting to the same port, we're not interested. */
  if (port != pconn.port)
    return false;

  /* If the host is the same, we're in business.  If not, there is
     still hope -- read below.  */
  if (0 != strcasecmp (host, pconn.host))
#else
  if (ssl != pconn->ssl)
    return false;

  if (port != pconn->port)
    return false;

  if (0 != strcasecmp (host, pconn->host))
#endif
    {
      /* Check if pconn.socket is talking to HOST under another name.
         This happens often when both sites are virtual hosts
         distinguished only by name and served by the same network
         interface, and hence the same web server (possibly set up by
         the ISP and serving many different web sites).  This
         admittedly unconventional optimization does not contradict
         HTTP and works well with popular server software.  */

      bool found;
      ip_address ip;
      struct address_list *al;

      if (ssl)
        /* Don't try to talk to two different SSL sites over the same
           secure connection!  (Besides, it's not clear that
           name-based virtual hosting is even possible with SSL.)  */
        return false;

      /* If pconn.socket's peer is one of the IP addresses HOST
         resolves to, pconn.socket is for all intents and purposes
         already talking to HOST.  */

#ifndef ENABLE_THREADS
      if (!socket_ip_address (pconn.socket, &ip, ENDPOINT_PEER))
        {
          /* Can't get the peer's address -- something must be very
             wrong with the connection.  */        
          invalidate_persistent ();
          return false;
        }
#else
      if (!socket_ip_address (pconn->socket, &ip, ENDPOINT_PEER))
        {
          invalidate_persistent (pconn->socket);
          return false;
        }
#endif
      al = lookup_host (host, 0);
      if (!al)
        {
          *host_lookup_failed = true;
          return false;
        }

      found = address_list_contains (al, &ip);
      address_list_release (al);

      if (!found)
        return false;

      /* The persistent connection's peer address was found among the
         addresses HOST resolved to; therefore, pconn.sock is in fact
         already talking to HOST -- no need to reconnect.  */
    }

  /* Finally, check whether the connection is still open.  This is
     important because most servers implement liberal (short) timeout
     on persistent connections.  Wget can of course always reconnect
     if the connection doesn't work out, but it's nicer to know in
     advance.  This test is a logical followup of the first test, but
     is "expensive" and therefore placed at the end of the list.

     (Current implementation of test_socket_open has a nice side
     effect that it treats sockets with pending data as "closed".
     This is exactly what we want: if a broken server sends message
     body in response to HEAD, or if it sends more than conent-length
     data, we won't reuse the corrupted connection.)  */

#ifndef ENABLE_THREADS
  if (!test_socket_open (pconn.socket))
    {
      /* Oops, the socket is no longer open.  Now that we know that,
         let's invalidate the persistent connection before returning
         0.  */
      invalidate_persistent ();
      return false;
    }
#else
  if (!test_socket_open (pconn->socket))
    {
      invalidate_persistent (pconn->socket);
      return false;
    }
#endif

  return true;
}

#ifdef ENABLE_THREADS
static struct s_pconn *
get_persistent (const char *host, int port, bool ssl, bool *host_lookup_failed)
{
  struct s_pconn *prev, *it;

  PCONN_LOCK ();

  prev = NULL;
  it = pconn;
  for (; it; it = it->next)
    {
      if (persistent_available_p (it, host, port, ssl, host_lookup_failed))
        break;

      prev = it;
    }

  if (it)
    {
      pconn_length--;
      if (prev)
        prev->next = it->next;
      else
        pconn = it->next;
    }

  PCONN_UNLOCK ();

  return it;
}
#endif


/* The idea behind these two CLOSE macros is to distinguish between
   two cases: one when the job we've been doing is finished, and we
   want to close the connection and leave, and two when something is
   seriously wrong and we're closing the connection as part of
   cleanup.

   In case of keep_alive, CLOSE_FINISH should leave the connection
   open, while CLOSE_INVALIDATE should still close it.

   Note that the semantics of the flag `keep_alive' is "this
   connection *will* be reused (the server has promised not to close
   the connection once we're done)", while the semantics of
   `pc_active_p && (fd) == pc_last_fd' is "we're *now* using an
   active, registered connection".  */

#ifndef ENABLE_THREADS

#define CLOSE_FINISH(fd) do {                   \
  if (!keep_alive)                              \
    {                                           \
      if (pconn_active && (fd) == pconn.socket) \
        invalidate_persistent ();               \
      else                                      \
        {                                       \
          fd_close (fd);                        \
          fd = -1;                              \
        }                                       \
    }                                           \
} while (0)
 
#define CLOSE_INVALIDATE(fd) do {               \
  if (pconn_active && (fd) == pconn.socket)     \
    invalidate_persistent ();                   \
  else                                          \
    fd_close (fd);                              \
  fd = -1;                                      \
} while (0)

#else

#define CLOSE_FINISH(fd) do {                   \
  if (!keep_alive)                              \
    {                                           \
      invalidate_persistent (fd);               \
    }                                           \
} while (0)

#define CLOSE_INVALIDATE(fd) do {               \
    invalidate_persistent (fd);                 \
} while (0)

#endif

struct http_stat
{
  wgint len;                    /* received length */
  wgint contlen;                /* expected length */
  wgint restval;                /* the restart value */
  wgint restval_last;           /* last byte to download while downloading in
                                   segments */
  int res;                      /* the result of last read */
  char *rderrmsg;               /* error message from read error */
  char *newloc;                 /* new location (redirection) */
  char *remote_time;            /* remote time-stamp string */
  char *error;                  /* textual HTTP error */
  int statcode;                 /* status code */
  char *message;                /* status message */
  wgint rd_size;                /* amount of data read from socket */
  double dltime;                /* time it took to download the data */
  const char *referer;          /* value of the referer header. */
  char *local_file;             /* local file name. */
  bool existence_checked;       /* true if we already checked for a file's
                                   existence after having begun to download
                                   (needed in gethttp for when connection is
                                   interrupted/restarted. */
  bool timestamp_checked;       /* true if pre-download time-stamping checks
                                 * have already been performed */
  char *orig_file_name;         /* name of file to compare for time-stamping
                                 * (might be != local_file if -K is set) */
  wgint orig_file_size;         /* size of file to compare for time-stamping */
  time_t orig_file_tstamp;      /* time-stamp of file to compare for
                                 * time-stamping */
};

static void
free_hstat (struct http_stat *hs)
{
  xfree_null (hs->newloc);
  xfree_null (hs->remote_time);
  xfree_null (hs->error);
  xfree_null (hs->rderrmsg);
  xfree_null (hs->local_file);
  xfree_null (hs->orig_file_name);
  xfree_null (hs->message);

  /* Guard against being called twice. */
  hs->newloc = NULL;
  hs->remote_time = NULL;
  hs->error = NULL;
}

static void
get_file_flags (const char *filename, int *dt)
{
  logprintf (LOG_VERBOSE, _("\
File %s already there; not retrieving.\n\n"), quote (filename));
  /* If the file is there, we suppose it's retrieved OK.  */
  *dt |= RETROKF;

  /* #### Bogusness alert.  */
  /* If its suffix is "html" or "htm" or similar, assume text/html.  */
  if (has_html_suffix_p (filename))
    *dt |= TEXTHTML;
}

/* Download the response body from the socket and writes it to
   an output file.  The headers have already been read from the
   socket.  If WARC is enabled, the response body will also be
   written to a WARC response record.

   hs, contlen, contrange, chunked_transfer_encoding and url are
   parameters from the gethttp method.  fp is a pointer to the
   output file.

   url, warc_timestamp_str, warc_request_uuid, warc_ip, type
   and statcode will be saved in the headers of the WARC record.
   The head parameter contains the HTTP headers of the response.
 
   If fp is NULL and WARC is enabled, the response body will be
   written only to the WARC file.  If WARC is disabled and fp
   is a file pointer, the data will be written to the file.
   If fp is a file pointer and WARC is enabled, the body will
   be written to both destinations.
   
   Returns the error code.   */
static int
read_response_body (struct http_stat *hs, int sock, FILE *fp, wgint contlen,
                    wgint contrange, bool chunked_transfer_encoding,
                    char *url, char *warc_timestamp_str, char *warc_request_uuid,
                    ip_address *warc_ip, char *type, int statcode, char *head)
{
  int warc_payload_offset = 0;
  FILE *warc_tmp = NULL;
  int warcerr = 0;

  if (opt.warc_filename != NULL)
    {
      /* Open a temporary file where we can write the response before we
         add it to the WARC record.  */
      warc_tmp = warc_tempfile ();
      if (warc_tmp == NULL)
        warcerr = WARC_TMP_FOPENERR;

      if (warcerr == 0)
        {
          /* We should keep the response headers for the WARC record.  */
          int head_len = strlen (head);
          int warc_tmp_written = fwrite (head, 1, head_len, warc_tmp);
          if (warc_tmp_written != head_len)
            warcerr = WARC_TMP_FWRITEERR;
          warc_payload_offset = head_len;
        }

      if (warcerr != 0)
        {
          if (warc_tmp != NULL)
            fclose (warc_tmp);
          return warcerr;
        }
    }

  if (fp != NULL)
    {
      /* This confuses the timestamping code that checks for file size.
         #### The timestamping code should be smarter about file size.  */
      if (opt.save_headers && hs->restval == 0)
        fwrite (head, 1, strlen (head), fp);
    }

  /* Read the response body.  */
  int flags = 0;
  if (contlen != -1)
    /* If content-length is present, read that much; otherwise, read
       until EOF.  The HTTP spec doesn't require the server to
       actually close the connection when it's done sending data. */
    flags |= rb_read_exactly;
  if (fp != NULL && hs->restval > 0 && contrange == 0)
    /* If the server ignored our range request, instruct fd_read_body
       to skip the first RESTVAL bytes of body.  */
    flags |= rb_skip_startpos;
  if (chunked_transfer_encoding)
    flags |= rb_chunked_transfer_encoding;

  hs->len = hs->restval;
  hs->rd_size = 0;
  /* Download the response body and write it to fp.
     If we are working on a WARC file, we simultaneously write the
     response body to warc_tmp.  */
  hs->res = fd_read_body (sock, fp, contlen != -1 ? contlen : 0,
                          hs->restval, &hs->rd_size, &hs->len, &hs->dltime,
                          flags, warc_tmp);
  if (hs->res >= 0)
    {
      if (warc_tmp != NULL)
        {
          /* Create a response record and write it to the WARC file.
             Note: per the WARC standard, the request and response should share
             the same date header.  We re-use the timestamp of the request.
             The response record should also refer to the uuid of the request.  */
          bool r = warc_write_response_record (url, warc_timestamp_str,
                                               warc_request_uuid, warc_ip,
                                               warc_tmp, warc_payload_offset,
                                               type, statcode, hs->newloc);

          /* warc_write_response_record has closed warc_tmp. */

          if (! r)
            return WARC_ERR;
        }

      return RETRFINISHED;
    }
  
  if (warc_tmp != NULL)
    fclose (warc_tmp);

  if (hs->res == -2)
    {
      /* Error while writing to fd. */
      return FWRITEERR;
    }
  else if (hs->res == -3)
    {
      /* Error while writing to warc_tmp. */
      return WARC_TMP_FWRITEERR;
    }
  else
    {
      /* A read error! */
      hs->rderrmsg = xstrdup (fd_errstr (sock));
      return RETRFINISHED;
    }
}

#define BEGINS_WITH(line, string_constant)                               \
  (!strncasecmp (line, string_constant, sizeof (string_constant) - 1)    \
   && (c_isspace (line[sizeof (string_constant) - 1])                      \
       || !line[sizeof (string_constant) - 1]))

#ifdef __VMS
#define SET_USER_AGENT(req) do {                                         \
  if (!opt.useragent)                                                    \
    request_set_header (req, "User-Agent",                               \
                        aprintf ("Wget/%s (VMS %s %s)",                  \
                        version_string, vms_arch(), vms_vers()),         \
                        rel_value);                                      \
  else if (*opt.useragent)                                               \
    request_set_header (req, "User-Agent", opt.useragent, rel_none);     \
} while (0)
#else /* def __VMS */
#define SET_USER_AGENT(req) do {                                         \
  if (!opt.useragent)                                                    \
    request_set_header (req, "User-Agent",                               \
                        aprintf ("Wget/%s (%s)",                         \
                        version_string, OS_TYPE),                        \
                        rel_value);                                      \
  else if (*opt.useragent)                                               \
    request_set_header (req, "User-Agent", opt.useragent, rel_none);     \
} while (0)
#endif /* def __VMS [else] */

/* The flags that allow clobbering the file (opening with "wb").
   Defined here to avoid repetition later.  #### This will require
   rework.  */
#define ALLOW_CLOBBER (opt.noclobber || opt.always_rest || opt.timestamping \
                       || opt.dirstruct || opt.output_document)

/* Retrieve a document through HTTP protocol.  It recognizes status
   code, and correctly handles redirections.  It closes the network
   socket.  If it receives an error from the functions below it, it
   will print it if there is enough information to do so (almost
   always), returning the error to the caller (i.e. http_loop).

   Various HTTP parameters are stored to hs.

   If PROXY is non-NULL, the connection will be made to the proxy
   server, and u->url will be requested.  */
static uerr_t
gethttp (struct url *u, struct http_stat *hs, int *dt, struct url *proxy,
         struct iri *iri, int count)
{
  struct request *req;

  char *type;
  char *user, *passwd;
  char *proxyauth;
  int statcode;
  int write_error;
  wgint contlen, contrange;
  struct url *conn;
  FILE *fp;
  int err;

  int sock = -1;

#ifdef ENABLE_THREADS
  struct s_pconn *pconn = NULL;
#endif

  /* Set to 1 when the authorization has already been sent and should
     not be tried again. */
  bool auth_finished = false;

  /* Set to 1 when just globally-set Basic authorization has been sent;
   * should prevent further Basic negotiations, but not other
   * mechanisms. */
  bool basic_auth_finished = false;

  /* Whether NTLM authentication is used for this request. */
  bool ntlm_seen = false;

  /* Whether our connection to the remote host is through SSL.  */
  bool using_ssl = false;

  /* Whether a HEAD request will be issued (as opposed to GET or
     POST). */
  bool head_only = !!(*dt & HEAD_ONLY);

  char *head;
  struct response *resp;
  char hdrval[256];
  char *message;

  /* Declare WARC variables. */
  bool warc_enabled = (opt.warc_filename != NULL);
  FILE *warc_tmp = NULL;
  char warc_timestamp_str [21];
  char warc_request_uuid [48];
  ip_address *warc_ip = NULL;
  off_t warc_payload_offset = -1;

  /* Whether this connection will be kept alive after the HTTP request
     is done. */
  bool keep_alive;

  /* Is the server using the chunked transfer encoding?  */
  bool chunked_transfer_encoding = false;

  /* Whether keep-alive should be inhibited.  */
  bool inhibit_keep_alive =
    !opt.http_keep_alive || opt.ignore_length;

  /* Headers sent when using POST. */
  wgint post_data_size = 0;

  bool host_lookup_failed = false;

#ifdef HAVE_SSL
  if (u->scheme == SCHEME_HTTPS)
    {
      /* Initialize the SSL context.  After this has once been done,
         it becomes a no-op.  */
      if (!ssl_init ())
        {
          scheme_disable (SCHEME_HTTPS);
          logprintf (LOG_NOTQUIET,
                     _("Disabling SSL due to encountered errors.\n"));
          return SSLINITFAILED;
        }
    }
#endif /* HAVE_SSL */

  /* Initialize certain elements of struct http_stat.  */
  hs->len = 0;
  hs->contlen = -1;
  hs->res = -1;
  hs->rderrmsg = NULL;
  hs->newloc = NULL;
  hs->remote_time = NULL;
  hs->error = NULL;
  hs->message = NULL;

  conn = u;

  /* Prepare the request to send. */

  req = request_new ();
  {
    char *meth_arg;
    const char *meth = "GET";
    if (head_only)
      meth = "HEAD";
    else if (opt.post_file_name || opt.post_data)
      meth = "POST";
    /* Use the full path, i.e. one that includes the leading slash and
       the query string.  E.g. if u->path is "foo/bar" and u->query is
       "param=value", full_path will be "/foo/bar?param=value".  */
    if (proxy
#ifdef HAVE_SSL
        /* When using SSL over proxy, CONNECT establishes a direct
           connection to the HTTPS server.  Therefore use the same
           argument as when talking to the server directly. */
        && u->scheme != SCHEME_HTTPS
#endif
        )
      meth_arg = xstrdup (u->url);
    else
      meth_arg = url_full_path (u);
    request_set_method (req, meth, meth_arg);
  }

  request_set_header (req, "Referer", (char *) hs->referer, rel_none);
  if (*dt & SEND_NOCACHE)
    {
      /* Cache-Control MUST be obeyed by all HTTP/1.1 caching mechanisms...  */
      request_set_header (req, "Cache-Control", "no-cache, must-revalidate", rel_none);

      /* ... but some HTTP/1.0 caches doesn't implement Cache-Control.  */
      request_set_header (req, "Pragma", "no-cache", rel_none);
    }
  
  if(hs->restval_last)
    {
      request_set_header (req, "Range",
                          aprintf ("bytes=%s-%s",
                                   number_to_static_string (hs->restval),
                                   number_to_static_string (hs->restval_last)),
                          rel_value);
    }
  else if (hs->restval)
    request_set_header (req, "Range",
                        aprintf ("bytes=%s-",
                                 number_to_static_string (hs->restval)),
                        rel_value);
  SET_USER_AGENT (req);
  request_set_header (req, "Accept", "*/*", rel_none);

  /* Find the username and password for authentication. */
  user = u->user;
  passwd = u->passwd;
  search_netrc (u->host, (const char **)&user, (const char **)&passwd, 0);
  user = user ? user : (opt.http_user ? opt.http_user : opt.user);
  passwd = passwd ? passwd : (opt.http_passwd ? opt.http_passwd : opt.passwd);

  /* We only do "site-wide" authentication with "global" user/password
   * values unless --auth-no-challange has been requested; URL user/password
   * info overrides. */
  if (user && passwd && (!u->user || opt.auth_without_challenge))
    {
      /* If this is a host for which we've already received a Basic
       * challenge, we'll go ahead and send Basic authentication creds. */
      basic_auth_finished = maybe_send_basic_creds(u->host, user, passwd, req);
    }

  /* Generate the Host header, HOST:PORT.  Take into account that:

     - Broken server-side software often doesn't recognize the PORT
       argument, so we must generate "Host: www.server.com" instead of
       "Host: www.server.com:80" (and likewise for https port).

     - IPv6 addresses contain ":", so "Host: 3ffe:8100:200:2::2:1234"
       becomes ambiguous and needs to be rewritten as "Host:
       [3ffe:8100:200:2::2]:1234".  */
  {
    /* Formats arranged for hfmt[add_port][add_squares].  */
    static const char *hfmt[][2] = {
      { "%s", "[%s]" }, { "%s:%d", "[%s]:%d" }
    };
    int add_port = u->port != scheme_default_port (u->scheme);
    int add_squares = strchr (u->host, ':') != NULL;
    request_set_header (req, "Host",
                        aprintf (hfmt[add_port][add_squares], u->host, u->port),
                        rel_value);
  }

  if (inhibit_keep_alive)
    request_set_header (req, "Connection", "Close", rel_none);
  else
    {
      if (proxy == NULL)
        request_set_header (req, "Connection", "Keep-Alive", rel_none);
      else
        {
          request_set_header (req, "Connection", "Close", rel_none);
          request_set_header (req, "Proxy-Connection", "Keep-Alive", rel_none);
        }
    }

  if (opt.post_data || opt.post_file_name)
    {
      request_set_header (req, "Content-Type",
                          "application/x-www-form-urlencoded", rel_none);
      if (opt.post_data)
        post_data_size = strlen (opt.post_data);
      else
        {
          post_data_size = file_size (opt.post_file_name);
          if (post_data_size == -1)
            {
              logprintf (LOG_NOTQUIET, _("POST data file %s missing: %s\n"),
                         quote (opt.post_file_name), strerror (errno));
              post_data_size = 0;
            }
        }
      request_set_header (req, "Content-Length",
                          xstrdup (number_to_static_string (post_data_size)),
                          rel_value);
    }

 retry_with_auth:
  /* We need to come back here when the initial attempt to retrieve
     without authorization header fails.  (Expected to happen at least
     for the Digest authorization scheme.)  */

  if (opt.cookies)
    request_set_header (req, "Cookie",
                        cookie_header (wget_cookie_jar,
                                       u->host, u->port, u->path,
#ifdef HAVE_SSL
                                       u->scheme == SCHEME_HTTPS
#else
                                       0
#endif
                                       ),
                        rel_value);

  /* Add the user headers. */
  if (opt.user_headers)
    {
      int i;
      for (i = 0; opt.user_headers[i]; i++)
        request_set_user_header (req, opt.user_headers[i]);
    }

  proxyauth = NULL;
  if (proxy)
    {
      char *proxy_user, *proxy_passwd;
      /* For normal username and password, URL components override
         command-line/wgetrc parameters.  With proxy
         authentication, it's the reverse, because proxy URLs are
         normally the "permanent" ones, so command-line args
         should take precedence.  */
      if (opt.proxy_user && opt.proxy_passwd)
        {
          proxy_user = opt.proxy_user;
          proxy_passwd = opt.proxy_passwd;
        }
      else
        {
          proxy_user = proxy->user;
          proxy_passwd = proxy->passwd;
        }
      /* #### This does not appear right.  Can't the proxy request,
         say, `Digest' authentication?  */
      if (proxy_user && proxy_passwd)
        proxyauth = basic_authentication_encode (proxy_user, proxy_passwd);

      /* If we're using a proxy, we will be connecting to the proxy
         server.  */
      conn = proxy;

      /* Proxy authorization over SSL is handled below. */
#ifdef HAVE_SSL
      if (u->scheme != SCHEME_HTTPS)
#endif
        request_set_header (req, "Proxy-Authorization", proxyauth, rel_value);
    }

  keep_alive = true;

  /* Establish the connection.  */

  if (inhibit_keep_alive)
    keep_alive = false;
  else
    {
      /* Look for a persistent connection to target host, unless a
         proxy is used.  The exception is when SSL is in use, in which
         case the proxy is nothing but a passthrough to the target
         host, registered as a connection to the latter.  */
      struct url *relevant = conn;
#ifdef HAVE_SSL
      if (u->scheme == SCHEME_HTTPS)
        relevant = u;
#endif

#ifndef ENABLE_THREADS

      if (persistent_available_p (relevant->host, relevant->port,
#ifdef HAVE_SSL
                                  relevant->scheme == SCHEME_HTTPS,
#else
                                  0,
#endif
                                  &host_lookup_failed))
<<<<<<< HEAD
         {
=======
        {
          int family = socket_family (pconn.socket, ENDPOINT_PEER);
>>>>>>> e1df67a4
          sock = pconn.socket;
          using_ssl = pconn.ssl;
          if (family == AF_INET6)
             logprintf (LOG_VERBOSE, _("Reusing existing connection to [%s]:%d.\n"),
                        quotearg_style (escape_quoting_style, pconn.host),
                         pconn.port);
          else
             logprintf (LOG_VERBOSE, _("Reusing existing connection to %s:%d.\n"),
                        quotearg_style (escape_quoting_style, pconn.host),
                        pconn.port);
          DEBUGP (("Reusing fd %d.\n", sock));
          if (pconn.authorized)
#else

      pconn = get_persistent (relevant->host, relevant->port,
#ifdef HAVE_SSL
                              relevant->scheme == SCHEME_HTTPS,
#else
                              0,
#endif
                              &host_lookup_failed);

      if (pconn)
        {
          sock = pconn->socket;
          using_ssl = pconn->ssl;
          logprintf (LOG_VERBOSE, _("Reusing existing connection to %s:%d.\n"),
                     quotearg_style (escape_quoting_style, pconn->host),
                     pconn->port);
          DEBUGP (("Reusing fd %d.\n", sock));
          if (pconn->authorized)
#endif
            /* If the connection is already authorized, the "Basic"
               authorization added by code above is unnecessary and
               only hurts us.  */
            request_remove_header (req, "Authorization");
        }
      else if (host_lookup_failed)
        {
          request_free (req);
          logprintf(LOG_NOTQUIET,
                    _("%s: unable to resolve host address %s\n"),
                    exec_name, quote (relevant->host));
          return HOSTERR;
        }
    }

  if (sock < 0)
    {
      sock = connect_to_host (conn->host, conn->port);
      if (sock == E_HOST)
        {
          request_free (req);
          return HOSTERR;
        }
      else if (sock < 0)
        {
          request_free (req);
          return (retryable_socket_connect_error (errno)
                  ? CONERROR : CONIMPOSSIBLE);
        }

#ifdef HAVE_SSL
      if (proxy && u->scheme == SCHEME_HTTPS)
        {
          /* When requesting SSL URLs through proxies, use the
             CONNECT method to request passthrough.  */
          struct request *connreq = request_new ();
          request_set_method (connreq, "CONNECT",
                              aprintf ("%s:%d", u->host, u->port));
          SET_USER_AGENT (connreq);
          if (proxyauth)
            {
              request_set_header (connreq, "Proxy-Authorization",
                                  proxyauth, rel_value);
              /* Now that PROXYAUTH is part of the CONNECT request,
                 zero it out so we don't send proxy authorization with
                 the regular request below.  */
              proxyauth = NULL;
            }
          /* Examples in rfc2817 use the Host header in CONNECT
             requests.  I don't see how that gains anything, given
             that the contents of Host would be exactly the same as
             the contents of CONNECT.  */

          write_error = request_send (connreq, sock, 0);
          request_free (connreq);
          if (write_error < 0)
            {
              CLOSE_INVALIDATE (sock);
              request_free (req);
              return WRITEFAILED;
            }

          head = read_http_response_head (sock);
          if (!head)
            {
              logprintf (LOG_VERBOSE, _("Failed reading proxy response: %s\n"),
                         fd_errstr (sock));
              CLOSE_INVALIDATE (sock);
              request_free (req);
              return HERR;
            }
          message = NULL;
          if (!*head)
            {
              xfree (head);
              goto failed_tunnel;
            }
          DEBUGP (("proxy responded with: [%s]\n", head));

          resp = resp_new (head);
          statcode = resp_status (resp, &message);
          if (statcode < 0)
            {
              char *tms = datetime_str (time (NULL));
              logprintf (LOG_VERBOSE, "%d\n", statcode);
              logprintf (LOG_NOTQUIET, _("%s ERROR %d: %s.\n"), tms, statcode,
                         quotearg_style (escape_quoting_style,
                                         _("Malformed status line")));
              xfree (head);
              request_free (req);
              return HERR;
            }
          hs->message = xstrdup (message);
          resp_free (resp);
          xfree (head);
          if (statcode != 200)
            {
            failed_tunnel:
              logprintf (LOG_NOTQUIET, _("Proxy tunneling failed: %s"),
                         message ? quotearg_style (escape_quoting_style, message) : "?");
              xfree_null (message);
              request_free (req);
              return CONSSLERR;
            }
          xfree_null (message);

          /* SOCK is now *really* connected to u->host, so update CONN
             to reflect this.  That way register_persistent will
             register SOCK as being connected to u->host:u->port.  */
          conn = u;
        }

      if (conn->scheme == SCHEME_HTTPS)
        {
          if (!ssl_connect_wget (sock, u->host))
            {
              fd_close (sock);
              request_free (req);
              return CONSSLERR;
            }
          else if (!ssl_check_certificate (sock, u->host))
            {
              fd_close (sock);
              request_free (req);
              return VERIFCERTERR;
            }
          using_ssl = true;
        }
#endif /* HAVE_SSL */
    }

  /* Open the temporary file where we will write the request. */
  if (warc_enabled)
    {
      warc_tmp = warc_tempfile ();
      if (warc_tmp == NULL)
        {
          CLOSE_INVALIDATE (sock);
          request_free (req);
          return WARC_TMP_FOPENERR;
        }

      if (! proxy)
        {
          warc_ip = (ip_address *) alloca (sizeof (ip_address));
          socket_ip_address (sock, warc_ip, ENDPOINT_PEER);
        }
    }

  /* Send the request to server.  */
  write_error = request_send (req, sock, warc_tmp);

  if (write_error >= 0)
    {
      if (opt.post_data)
        {
          DEBUGP (("[POST data: %s]\n", opt.post_data));
          write_error = fd_write (sock, opt.post_data, post_data_size, -1);
          if (write_error >= 0 && warc_tmp != NULL)
            {
              /* Remember end of headers / start of payload. */
              warc_payload_offset = ftello (warc_tmp);

              /* Write a copy of the data to the WARC record. */
              int warc_tmp_written = fwrite (opt.post_data, 1, post_data_size, warc_tmp);
              if (warc_tmp_written != post_data_size)
                write_error = -2;
            }
        }
      else if (opt.post_file_name && post_data_size != 0)
        {
          if (warc_tmp != NULL)
            /* Remember end of headers / start of payload. */
            warc_payload_offset = ftello (warc_tmp);

          write_error = post_file (sock, opt.post_file_name, post_data_size, warc_tmp);
        }
    }

  if (write_error < 0)
    {
      CLOSE_INVALIDATE (sock);
      request_free (req);

      if (warc_tmp != NULL)
        fclose (warc_tmp);

      if (write_error == -2)
        return WARC_TMP_FWRITEERR;
      else
        return WRITEFAILED;
    }
  logprintf (LOG_VERBOSE, _("%s request sent, awaiting response... "),
             proxy ? "Proxy" : "HTTP");
  contlen = -1;
  contrange = 0;
  *dt &= ~RETROKF;


  if (warc_enabled)
    {
      bool warc_result;
      /* Generate a timestamp and uuid for this request. */
      warc_timestamp (warc_timestamp_str);
      warc_uuid_str (warc_request_uuid);

      /* Create a request record and store it in the WARC file. */
      warc_result = warc_write_request_record (u->url, warc_timestamp_str,
                                               warc_request_uuid, warc_ip,
                                               warc_tmp, warc_payload_offset);
      if (! warc_result)
        {
          CLOSE_INVALIDATE (sock);
          request_free (req);
          return WARC_ERR;
        }

      /* warc_write_request_record has also closed warc_tmp. */
    }


read_header:
  head = read_http_response_head (sock);
  if (!head)
    {
      if (errno == 0)
        {
          logputs (LOG_NOTQUIET, _("No data received.\n"));
          CLOSE_INVALIDATE (sock);
          request_free (req);
          return HEOF;
        }
      else
        {
          logprintf (LOG_NOTQUIET, _("Read error (%s) in headers.\n"),
                     fd_errstr (sock));
          CLOSE_INVALIDATE (sock);
          request_free (req);
          return HERR;
        }
    }
  DEBUGP (("\n---response begin---\n%s---response end---\n", head));

  resp = resp_new (head);

  /* Check for status line.  */
  message = NULL;
  statcode = resp_status (resp, &message);
  if (statcode < 0)
    {
      char *tms = datetime_str (time (NULL));
      logprintf (LOG_VERBOSE, "%d\n", statcode);
      logprintf (LOG_NOTQUIET, _("%s ERROR %d: %s.\n"), tms, statcode,
                 quotearg_style (escape_quoting_style,
                                 _("Malformed status line")));
      CLOSE_INVALIDATE (sock);
      resp_free (resp);
      request_free (req);
      xfree (head);
      return HERR;
    }

  if (H_10X (statcode))
    {
      DEBUGP (("Ignoring response\n"));
      resp_free (resp);
      xfree (head);
      goto read_header;
    }

  hs->message = xstrdup (message);
  if (!opt.server_response)
    logprintf (LOG_VERBOSE, "%2d %s\n", statcode,
               message ? quotearg_style (escape_quoting_style, message) : "");
  else
    {
      logprintf (LOG_VERBOSE, "\n");
      print_server_response (resp, "  ");
    }

  if (!opt.ignore_length
      && resp_header_copy (resp, "Content-Length", hdrval, sizeof (hdrval)))
    {
      wgint parsed;
      errno = 0;
      parsed = str_to_wgint (hdrval, NULL, 10);
      if (parsed == WGINT_MAX && errno == ERANGE)
        {
          /* Out of range.
             #### If Content-Length is out of range, it most likely
             means that the file is larger than 2G and that we're
             compiled without LFS.  In that case we should probably
             refuse to even attempt to download the file.  */
          contlen = -1;
        }
      else if (parsed < 0)
        {
          /* Negative Content-Length; nonsensical, so we can't
             assume any information about the content to receive. */
          contlen = -1;
        }
      else
        contlen = parsed;
    }

  /* Check for keep-alive related responses. */
  if (!inhibit_keep_alive && contlen != -1)
    {
      if (resp_header_copy (resp, "Connection", hdrval, sizeof (hdrval)))
        {
          if (0 == strcasecmp (hdrval, "Close"))
            keep_alive = false;
        }
    }

  chunked_transfer_encoding = false;
  if (resp_header_copy (resp, "Transfer-Encoding", hdrval, sizeof (hdrval))
      && 0 == strcasecmp (hdrval, "chunked"))
    chunked_transfer_encoding = true;

  /* Handle (possibly multiple instances of) the Set-Cookie header. */
  if (opt.cookies)
    {
      int scpos;
      const char *scbeg, *scend;
      /* The jar should have been created by now. */
      assert (wget_cookie_jar != NULL);
      for (scpos = 0;
           (scpos = resp_header_locate (resp, "Set-Cookie", scpos,
                                        &scbeg, &scend)) != -1;
           ++scpos)
        {
          char *set_cookie; BOUNDED_TO_ALLOCA (scbeg, scend, set_cookie);
          cookie_handle_set_cookie (wget_cookie_jar, u->host, u->port,
                                    u->path, set_cookie);
        }
    }

  if (keep_alive)
    /* The server has promised that it will not close the connection
       when we're done.  This means that we can register it.  */
    register_persistent (conn->host, conn->port, sock, using_ssl);

  if (statcode == HTTP_STATUS_UNAUTHORIZED)
    {
      /* Authorization is required.  */

      /* Normally we are not interested in the response body.
         But if we are writing a WARC file we are: we like to keep everyting.  */
      if (warc_enabled)
        {
          int err;
          type = resp_header_strdup (resp, "Content-Type");
          err = read_response_body (hs, sock, NULL, contlen, 0,
                                    chunked_transfer_encoding,
                                    u->url, warc_timestamp_str,
                                    warc_request_uuid, warc_ip, type,
                                    statcode, head);
          xfree_null (type);

          if (err != RETRFINISHED || hs->res < 0)
            {
              CLOSE_INVALIDATE (sock);
              request_free (req);
              xfree_null (message);
              resp_free (resp);
              xfree (head);
              return err;
            }
          else
            CLOSE_FINISH (sock);
        }
      else
<<<<<<< HEAD
        CLOSE_INVALIDATE (sock);
#ifndef ENABLE_THREADS
=======
        {
          /* Since WARC is disabled, we are not interested in the response body.  */
          if (keep_alive && !head_only
              && skip_short_body (sock, contlen, chunked_transfer_encoding))
            CLOSE_FINISH (sock);
          else
            CLOSE_INVALIDATE (sock);
        }

>>>>>>> e1df67a4
      pconn.authorized = false;
#else
      pconn->authorized = false;
#endif
      if (!auth_finished && (user && passwd))
        {
          /* IIS sends multiple copies of WWW-Authenticate, one with
             the value "negotiate", and other(s) with data.  Loop over
             all the occurrences and pick the one we recognize.  */
          int wapos;
          const char *wabeg, *waend;
          char *www_authenticate = NULL;
          for (wapos = 0;
               (wapos = resp_header_locate (resp, "WWW-Authenticate", wapos,
                                            &wabeg, &waend)) != -1;
               ++wapos)
            if (known_authentication_scheme_p (wabeg, waend))
              {
                BOUNDED_TO_ALLOCA (wabeg, waend, www_authenticate);
                break;
              }

          if (!www_authenticate)
            {
              /* If the authentication header is missing or
                 unrecognized, there's no sense in retrying.  */
              logputs (LOG_NOTQUIET, _("Unknown authentication scheme.\n"));
            }
          else if (!basic_auth_finished
                   || !BEGINS_WITH (www_authenticate, "Basic"))
            {
              char *pth;
              pth = url_full_path (u);
              request_set_header (req, "Authorization",
                                  create_authorization_line (www_authenticate,
                                                             user, passwd,
                                                             request_method (req),
                                                             pth,
                                                             &auth_finished),
                                  rel_value);
              if (BEGINS_WITH (www_authenticate, "NTLM"))
                ntlm_seen = true;
              else if (!u->user && BEGINS_WITH (www_authenticate, "Basic"))
                {
                  /* Need to register this host as using basic auth,
                   * so we automatically send creds next time. */
                  register_basic_auth_host (u->host);
                }
              xfree (pth);
              xfree_null (message);
              resp_free (resp);
              xfree (head);
              goto retry_with_auth;
            }
          else
            {
              /* We already did Basic auth, and it failed. Gotta
               * give up. */
            }
        }
      logputs (LOG_NOTQUIET, _("Authorization failed.\n"));
      request_free (req);
      xfree_null (message);
      resp_free (resp);
      xfree (head);
      return AUTHFAILED;
    }
  else /* statcode != HTTP_STATUS_UNAUTHORIZED */
    {
      /* Kludge: if NTLM is used, mark the TCP connection as authorized. */
      if (ntlm_seen)
      {
#ifndef ENABLE_THREADS
        pconn.authorized = true;
#else
        pconn->authorized = true;
#endif
      }
    }

  /* Determine the local filename if needed. Notice that if -O is used
   * hstat.local_file is set by http_loop to the argument of -O. */
  if (!hs->local_file)
    {
      char *local_file = NULL;

      /* Honor Content-Disposition whether possible. */
      if (!opt.content_disposition
          || !resp_header_copy (resp, "Content-Disposition",
                                hdrval, sizeof (hdrval))
          || !parse_content_disposition (hdrval, &local_file))
        {
          /* The Content-Disposition header is missing or broken.
           * Choose unique file name according to given URL. */
          hs->local_file = url_file_name (u, NULL);
        }
      else
        {
          DEBUGP (("Parsed filename from Content-Disposition: %s\n",
                  local_file));
          hs->local_file = url_file_name (u, local_file);
        }
    }

  /* TODO: perform this check only once. */
  if (!hs->existence_checked && file_exists_p (hs->local_file))
    {
      if (opt.noclobber && !opt.output_document)
        {
          /* If opt.noclobber is turned on and file already exists, do not
             retrieve the file. But if the output_document was given, then this
             test was already done and the file didn't exist. Hence the !opt.output_document */
          get_file_flags (hs->local_file, dt);
          request_free (req);
          resp_free (resp);
          xfree (head);
          xfree_null (message);
          return RETRUNNEEDED;
        }
      else if (!ALLOW_CLOBBER)
        {
          char *unique = unique_name (hs->local_file, true);
          if (unique != hs->local_file)
            xfree (hs->local_file);
          hs->local_file = unique;
        }
    }
  hs->existence_checked = true;

  /* Support timestamping */
  /* TODO: move this code out of gethttp. */
  if (opt.timestamping && !hs->timestamp_checked)
    {
      size_t filename_len = strlen (hs->local_file);
      char *filename_plus_orig_suffix = alloca (filename_len + sizeof (ORIG_SFX));
      bool local_dot_orig_file_exists = false;
      char *local_filename = NULL;
      struct_stat st;

      if (opt.backup_converted)
        /* If -K is specified, we'll act on the assumption that it was specified
           last time these files were downloaded as well, and instead of just
           comparing local file X against server file X, we'll compare local
           file X.orig (if extant, else X) against server file X.  If -K
           _wasn't_ specified last time, or the server contains files called
           *.orig, -N will be back to not operating correctly with -k. */
        {
          /* Would a single s[n]printf() call be faster?  --dan

             Definitely not.  sprintf() is horribly slow.  It's a
             different question whether the difference between the two
             affects a program.  Usually I'd say "no", but at one
             point I profiled Wget, and found that a measurable and
             non-negligible amount of time was lost calling sprintf()
             in url.c.  Replacing sprintf with inline calls to
             strcpy() and number_to_string() made a difference.
             --hniksic */
          memcpy (filename_plus_orig_suffix, hs->local_file, filename_len);
          memcpy (filename_plus_orig_suffix + filename_len,
                  ORIG_SFX, sizeof (ORIG_SFX));

          /* Try to stat() the .orig file. */
          if (stat (filename_plus_orig_suffix, &st) == 0)
            {
              local_dot_orig_file_exists = true;
              local_filename = filename_plus_orig_suffix;
            }
        }

      if (!local_dot_orig_file_exists)
        /* Couldn't stat() <file>.orig, so try to stat() <file>. */
        if (stat (hs->local_file, &st) == 0)
          local_filename = hs->local_file;

      if (local_filename != NULL)
        /* There was a local file, so we'll check later to see if the version
           the server has is the same version we already have, allowing us to
           skip a download. */
        {
          hs->orig_file_name = xstrdup (local_filename);
          hs->orig_file_size = st.st_size;
          hs->orig_file_tstamp = st.st_mtime;
#ifdef WINDOWS
          /* Modification time granularity is 2 seconds for Windows, so
             increase local time by 1 second for later comparison. */
          ++hs->orig_file_tstamp;
#endif
        }
    }

  request_free (req);

  hs->statcode = statcode;
  if (statcode == -1)
    hs->error = xstrdup (_("Malformed status line"));
  else if (!*message)
    hs->error = xstrdup (_("(no description)"));
  else
    hs->error = xstrdup (message);
  xfree_null (message);

  type = resp_header_strdup (resp, "Content-Type");
  if (type)
    {
      char *tmp = strchr (type, ';');
      if (tmp)
        {
          /* sXXXav: only needed if IRI support is enabled */
          char *tmp2 = tmp + 1;

          while (tmp > type && c_isspace (tmp[-1]))
            --tmp;
          *tmp = '\0';

          /* Try to get remote encoding if needed */
          if (opt.enable_iri && !opt.encoding_remote)
            {
              tmp = parse_charset (tmp2);
              if (tmp)
                set_content_encoding (iri, tmp);
            }
        }
    }
  hs->newloc = resp_header_strdup (resp, "Location");
  hs->remote_time = resp_header_strdup (resp, "Last-Modified");

  if (resp_header_copy (resp, "Content-Range", hdrval, sizeof (hdrval)))
    {
      wgint first_byte_pos, last_byte_pos, entity_length;
      if (parse_content_range (hdrval, &first_byte_pos, &last_byte_pos,
                               &entity_length))
        {
          contrange = first_byte_pos;
          contlen = last_byte_pos - first_byte_pos + 1;
        }
    }
  resp_free (resp);

  /* 20x responses are counted among successful by default.  */
  if (H_20X (statcode))
    *dt |= RETROKF;

  /* Return if redirected.  */
  if (H_REDIRECTED (statcode) || statcode == HTTP_STATUS_MULTIPLE_CHOICES)
    {
      /* RFC2068 says that in case of the 300 (multiple choices)
         response, the server can output a preferred URL through
         `Location' header; otherwise, the request should be treated
         like GET.  So, if the location is set, it will be a
         redirection; otherwise, just proceed normally.  */
      if (statcode == HTTP_STATUS_MULTIPLE_CHOICES && !hs->newloc)
        *dt |= RETROKF;
      else
        {
          logprintf (LOG_VERBOSE,
                     _("Location: %s%s\n"),
                     hs->newloc ? escnonprint_uri (hs->newloc) : _("unspecified"),
                     hs->newloc ? _(" [following]") : "");
 
          /* In case the caller cares to look...  */
          hs->len = 0;
          hs->res = 0;
          hs->restval = 0;

          /* Normally we are not interested in the response body of a redirect.
             But if we are writing a WARC file we are: we like to keep everyting.  */
          if (warc_enabled)
            {
              int err = read_response_body (hs, sock, NULL, contlen, 0,
                                            chunked_transfer_encoding,
                                            u->url, warc_timestamp_str,
                                            warc_request_uuid, warc_ip, type,
                                            statcode, head);

              if (err != RETRFINISHED || hs->res < 0)
                {
                  CLOSE_INVALIDATE (sock);
                  xfree_null (type);
                  xfree (head);
                  return err;
                }
              else
                CLOSE_FINISH (sock);
            }
          else
            {
              /* Since WARC is disabled, we are not interested in the response body.  */
              if (keep_alive && !head_only
                  && skip_short_body (sock, contlen, chunked_transfer_encoding))
                CLOSE_FINISH (sock);
              else
                CLOSE_INVALIDATE (sock);
            }

          xfree_null (type);
          xfree (head);
          /* From RFC2616: The status codes 303 and 307 have
             been added for servers that wish to make unambiguously
             clear which kind of reaction is expected of the client.
             
             A 307 should be redirected using the same method,
             in other words, a POST should be preserved and not
             converted to a GET in that case. */
          if (statcode == HTTP_STATUS_TEMPORARY_REDIRECT)
            return NEWLOCATION_KEEP_POST;
          return NEWLOCATION;
        }
    }

  /* If content-type is not given, assume text/html.  This is because
     of the multitude of broken CGI's that "forget" to generate the
     content-type.  */
  if (!type ||
        0 == strncasecmp (type, TEXTHTML_S, strlen (TEXTHTML_S)) ||
        0 == strncasecmp (type, TEXTXHTML_S, strlen (TEXTXHTML_S)))
    *dt |= TEXTHTML;
  else
    *dt &= ~TEXTHTML;

  if (type &&
      0 == strncasecmp (type, TEXTCSS_S, strlen (TEXTCSS_S)))
    *dt |= TEXTCSS;
  else
    *dt &= ~TEXTCSS;

  if (opt.adjust_extension)
    {
      if (*dt & TEXTHTML)
        /* -E / --adjust-extension / adjust_extension = on was specified,
           and this is a text/html file.  If some case-insensitive
           variation on ".htm[l]" isn't already the file's suffix,
           tack on ".html". */
        {
          ensure_extension (hs, ".html", dt);
        }
      else if (*dt & TEXTCSS)
        {
          ensure_extension (hs, ".css", dt);
        }
    }

  if (statcode == HTTP_STATUS_RANGE_NOT_SATISFIABLE
      || (!opt.timestamping && hs->restval > 0 && statcode == HTTP_STATUS_OK
          && contrange == 0 && contlen >= 0 && hs->restval >= contlen))
    {
      /* If `-c' is in use and the file has been fully downloaded (or
         the remote file has shrunk), Wget effectively requests bytes
         after the end of file and the server response with 416
         (or 200 with a <= Content-Length.  */
      logputs (LOG_VERBOSE, _("\
\n    The file is already fully retrieved; nothing to do.\n\n"));
      /* In case the caller inspects. */
      hs->len = contlen;
      hs->res = 0;
      /* Mark as successfully retrieved. */
      *dt |= RETROKF;
      xfree_null (type);
      CLOSE_INVALIDATE (sock);        /* would be CLOSE_FINISH, but there
                                   might be more bytes in the body. */
      xfree (head);
      return RETRUNNEEDED;
    }
  if ((contrange != 0 && (!(hs->restval_last) && contrange != hs->restval)))
    {
      /* The Range request was somehow misunderstood by the server.
         Bail out.  */
      xfree_null (type);
      CLOSE_INVALIDATE (sock);
      xfree (head);
      return RANGEERR;
    }
  if (contlen == -1)
    hs->contlen = -1;
  else
    hs->contlen = contlen + contrange;

  if (opt.verbose)
    {
      if (*dt & RETROKF)
        {
          /* No need to print this output if the body won't be
             downloaded at all, or if the original server response is
             printed.  */
          logputs (LOG_VERBOSE, _("Length: "));
          if (contlen != -1)
            {
              logputs (LOG_VERBOSE, number_to_static_string (contlen + contrange));
              if (contlen + contrange >= 1024)
                logprintf (LOG_VERBOSE, " (%s)",
                           human_readable (contlen + contrange));
              if (contrange)
                {
                  if (contlen >= 1024)
                    logprintf (LOG_VERBOSE, _(", %s (%s) remaining"),
                               number_to_static_string (contlen),
                               human_readable (contlen));
                  else
                    logprintf (LOG_VERBOSE, _(", %s remaining"),
                               number_to_static_string (contlen));
                }
            }
          else
            logputs (LOG_VERBOSE,
                     opt.ignore_length ? _("ignored") : _("unspecified"));
          if (type)
            logprintf (LOG_VERBOSE, " [%s]\n", quotearg_style (escape_quoting_style, type));
          else
            logputs (LOG_VERBOSE, "\n");
        }
    }

  /* Return if we have no intention of further downloading.  */
  if ((!(*dt & RETROKF) && !opt.content_on_error) || head_only)
    {
      /* In case the caller cares to look...  */
      hs->len = 0;
      hs->res = 0;
      hs->restval = 0;

      /* Normally we are not interested in the response body of a error responses.
         But if we are writing a WARC file we are: we like to keep everyting.  */
      if (warc_enabled)
        {
          int err = read_response_body (hs, sock, NULL, contlen, 0,
                                        chunked_transfer_encoding,
                                        u->url, warc_timestamp_str,
                                        warc_request_uuid, warc_ip, type,
                                        statcode, head);

          if (err != RETRFINISHED || hs->res < 0)
            {
              CLOSE_INVALIDATE (sock);
              xfree (head);
              xfree_null (type);
              return err;
            }
          else
            CLOSE_FINISH (sock);
        }
      else
        {
          /* Since WARC is disabled, we are not interested in the response body.  */
          if (head_only)
            /* Pre-1.10 Wget used CLOSE_INVALIDATE here.  Now we trust the
               servers not to send body in response to a HEAD request, and
               those that do will likely be caught by test_socket_open.
               If not, they can be worked around using
               `--no-http-keep-alive'.  */
            CLOSE_FINISH (sock);
          else if (keep_alive
                   && skip_short_body (sock, contlen, chunked_transfer_encoding))
            /* Successfully skipped the body; also keep using the socket. */
            CLOSE_FINISH (sock);
          else
            CLOSE_INVALIDATE (sock);
        }

      xfree (head);
      xfree_null (type);
      return RETRFINISHED;
    }

/* 2005-06-17 SMS.
   For VMS, define common fopen() optional arguments.
*/
#ifdef __VMS
# define FOPEN_OPT_ARGS "fop=sqo", "acc", acc_cb, &open_id
# define FOPEN_BIN_FLAG 3
#else /* def __VMS */
# define FOPEN_BIN_FLAG true
#endif /* def __VMS [else] */

  /* Open the local file.  */
  if (!output_stream)
    {
      mkalldirs (hs->local_file);
      if (opt.backups)
        rotate_backups (hs->local_file);
      if (hs->restval)
        {
#ifdef __VMS
          int open_id;

          open_id = 21;
          fp = fopen (hs->local_file, "ab", FOPEN_OPT_ARGS);
#else /* def __VMS */
          fp = fopen (hs->local_file, "ab");
#endif /* def __VMS [else] */
        }
      else if (ALLOW_CLOBBER || count > 0)
        {
	  if (opt.unlink && file_exists_p (hs->local_file))
	    {
	      int res = unlink (hs->local_file);
	      if (res < 0)
		{
		  logprintf (LOG_NOTQUIET, "%s: %s\n", hs->local_file,
			     strerror (errno));
		  CLOSE_INVALIDATE (sock);
		  xfree (head);
      xfree_null (type);
		  return UNLINKERR;
		}
	    }

#ifdef __VMS
          int open_id;

          open_id = 22;
          fp = fopen (hs->local_file, "wb", FOPEN_OPT_ARGS);
#else /* def __VMS */
          fp = fopen (hs->local_file, "wb");
#endif /* def __VMS [else] */
        }
      else
        {
          fp = fopen_excl (hs->local_file, FOPEN_BIN_FLAG);
          if (!fp && errno == EEXIST)
            {
              /* We cannot just invent a new name and use it (which is
                 what functions like unique_create typically do)
                 because we told the user we'd use this name.
                 Instead, return and retry the download.  */
              logprintf (LOG_NOTQUIET,
                         _("%s has sprung into existence.\n"),
                         hs->local_file);
              CLOSE_INVALIDATE (sock);
              xfree (head);
              xfree_null (type);
              return FOPEN_EXCL_ERR;
            }
        }
      if (!fp)
        {
          logprintf (LOG_NOTQUIET, "%s: %s\n", hs->local_file, strerror (errno));
          CLOSE_INVALIDATE (sock);
          xfree (head);
          xfree_null (type);
          return FOPENERR;
        }
    }
  else
    fp = output_stream;

  /* Print fetch message, if opt.verbose.  */
  if (opt.verbose)
    {
      logprintf (LOG_NOTQUIET, _("Saving to: %s\n"),
                 HYPHENP (hs->local_file) ? quote ("STDOUT") : quote (hs->local_file));
    }


  err = read_response_body (hs, sock, fp, contlen, contrange,
                            chunked_transfer_encoding,
                            u->url, warc_timestamp_str,
                            warc_request_uuid, warc_ip, type,
                            statcode, head);

  /* Now we no longer need to store the response header. */
  xfree (head);
  xfree_null (type);

  if (hs->res >= 0)
    CLOSE_FINISH (sock);
  else
    CLOSE_INVALIDATE (sock);

  if (!output_stream)
    fclose (fp);

  return err;
}

/* The genuine HTTP loop!  This is the part where the retrieval is
   retried, and retried, and retried, and...  */
uerr_t
http_loop (struct url *u, struct url *original_url, char **newloc,
           char **local_file, const char *referer, int *dt, struct url *proxy,
           struct iri *iri, struct range *range)
{
  int count;
  bool got_head = false;         /* used for time-stamping and filename detection */
  bool time_came_from_head = false;
  bool got_name = false;
  char *tms;
  const char *tmrate;
  uerr_t err, ret = TRYLIMEXC;
  time_t tmr = -1;               /* remote time-stamp */
  struct http_stat hstat;        /* HTTP status */
  struct_stat st;
  bool send_head_first = true;
  char *file_name;
  bool force_full_retrieve = false;

<<<<<<< HEAD
#ifndef ENABLE_METALINK
=======

  /* If we are writing to a WARC file: always retrieve the whole file. */
  if (opt.warc_filename != NULL)
    force_full_retrieve = true;


>>>>>>> e1df67a4
  /* Assert that no value for *LOCAL_FILE was passed. */
  assert (local_file == NULL || *local_file == NULL);

  /* Set LOCAL_FILE parameter. */
  if (local_file && opt.output_document)
    *local_file = HYPHENP (opt.output_document) ? NULL : xstrdup (opt.output_document);
#endif

  /* Reset NEWLOC parameter. */
  *newloc = NULL;

  /* This used to be done in main(), but it's a better idea to do it
     here so that we don't go through the hoops if we're just using
     FTP or whatever. */
  if (opt.cookies)
    load_cookies ();

  /* Warn on (likely bogus) wildcard usage in HTTP. */
  if (opt.ftp_glob && has_wildcards_p (u->path))
    logputs (LOG_VERBOSE, _("Warning: wildcards not supported in HTTP.\n"));

  /* Setup hstat struct. */
  xzero (hstat);
  hstat.referer = referer;

  if (opt.output_document)
    {
      hstat.local_file = xstrdup (opt.output_document);
      got_name = true;
    }
  else if (!opt.content_disposition)
    {
      if(local_file && *local_file)
        hstat.local_file = xstrdup (*local_file);
      else
        hstat.local_file =
          url_file_name (opt.trustservernames ? u : original_url, NULL);
      got_name = true;
    }

  if (got_name && file_exists_p (hstat.local_file) && opt.noclobber && !opt.output_document)
    {
      /* If opt.noclobber is turned on and file already exists, do not
         retrieve the file. But if the output_document was given, then this
         test was already done and the file didn't exist. Hence the !opt.output_document */
      get_file_flags (hstat.local_file, dt);
      ret = RETROK;
      goto exit;
    }

  /* Reset the counter. */
  count = 0;

  /* Reset the document type. */
  *dt = 0;

  /* Skip preliminary HEAD request if we're not in spider mode.  */
  if (!opt.spider)
    send_head_first = false;

  /* Send preliminary HEAD request if -N is given and we have an existing
   * destination file. */
  file_name = url_file_name (opt.trustservernames ? u : original_url, NULL);
  if (opt.timestamping && (file_exists_p (file_name)
                           || opt.content_disposition))
    send_head_first = true;
  xfree (file_name);

  /* THE loop */
  do
    {
      /* Increment the pass counter.  */
      ++count;
      sleep_between_retrievals (count);

      /* Get the current time string.  */
      tms = datetime_str (time (NULL));

      if (opt.spider && !got_head)
        logprintf (LOG_VERBOSE, _("\
Spider mode enabled. Check if remote file exists.\n"));

      /* Print fetch message, if opt.verbose.  */
      if (opt.verbose)
        {
          char *hurl = url_string (u, URL_AUTH_HIDE_PASSWD);

          if (count > 1)
            {
              char tmp[256];
              sprintf (tmp, _("(try:%2d)"), count);
              logprintf (LOG_NOTQUIET, "--%s--  %s  %s\n",
                         tms, tmp, hurl);
            }
          else
            {
              logprintf (LOG_NOTQUIET, "--%s--  %s\n",
                         tms, hurl);
            }

#ifdef WINDOWS
          ws_changetitle (hurl);
#endif
          xfree (hurl);
        }

      /* Default document type is empty.  However, if spider mode is
         on or time-stamping is employed, HEAD_ONLY commands is
         encoded within *dt.  */
      if (send_head_first && !got_head)
        *dt |= HEAD_ONLY;
      else
        *dt &= ~HEAD_ONLY;


      /* GSoC TODO: should correct assignments to restval_last below to
         include cases like server failure in one of the segments. */
      /* Decide whether or not to restart.  */
      if (force_full_retrieve)
          hstat.restval = hstat.len;
      else if (opt.always_rest
          && got_name
          && stat (hstat.local_file, &st) == 0
          && S_ISREG (st.st_mode))
        /* When -c is used, continue from on-disk size.  (Can't use
           hstat.len even if count>1 because we don't want a failed
           first attempt to clobber existing data.)  */
          hstat.restval = st.st_size;
      else if (count > 1)
        /* otherwise, continue where the previous try left off */
          hstat.restval = hstat.len;
      else
          hstat.restval = 0;
        
      if (range)
        {
          hstat.restval = range->first_byte;
          hstat.restval_last = range -> last_byte;
        }
      else
        hstat.restval_last = 0;

      /* Decide whether to send the no-cache directive.  We send it in
         two cases:
           a) we're using a proxy, and we're past our first retrieval.
              Some proxies are notorious for caching incomplete data, so
              we require a fresh get.
           b) caching is explicitly inhibited. */
      if ((proxy && count > 1)        /* a */
          || !opt.allow_cache)        /* b */
        *dt |= SEND_NOCACHE;
      else
        *dt &= ~SEND_NOCACHE;

      /* Try fetching the document, or at least its head.  */
      err = gethttp (u, &hstat, dt, proxy, iri, count);

      /* Time?  */
      tms = datetime_str (time (NULL));

      if(range)
        range->bytes_covered = hstat.len;

      /* Get the new location (with or without the redirection).  */
      if (hstat.newloc)
        *newloc = xstrdup (hstat.newloc);

      switch (err)
        {
        case HERR: case HEOF: case CONSOCKERR: case CONCLOSED:
        case CONERROR: case READERR: case WRITEFAILED:
        case RANGEERR: case FOPEN_EXCL_ERR:
          /* Non-fatal errors continue executing the loop, which will
             bring them to "while" statement at the end, to judge
             whether the number of tries was exceeded.  */
          printwhat (count, opt.ntry);
          continue;
        case FWRITEERR: case FOPENERR:
          /* Another fatal error.  */
          logputs (LOG_VERBOSE, "\n");
          logprintf (LOG_NOTQUIET, _("Cannot write to %s (%s).\n"),
                     quote (hstat.local_file), strerror (errno));
        case HOSTERR: case CONIMPOSSIBLE: case PROXERR: case AUTHFAILED:
        case SSLINITFAILED: case CONTNOTSUPPORTED: case VERIFCERTERR:
          /* Fatal errors just return from the function.  */
          ret = err;
          goto exit;
        case WARC_ERR:
          /* A fatal WARC error. */
          logputs (LOG_VERBOSE, "\n");
          logprintf (LOG_NOTQUIET, _("Cannot write to WARC file.\n"));
          ret = err;
          goto exit;
        case WARC_TMP_FOPENERR: case WARC_TMP_FWRITEERR:
          /* A fatal WARC error. */
          logputs (LOG_VERBOSE, "\n");
          logprintf (LOG_NOTQUIET, _("Cannot write to temporary WARC file.\n"));
          ret = err;
          goto exit;
        case CONSSLERR:
          /* Another fatal error.  */
          logprintf (LOG_NOTQUIET, _("Unable to establish SSL connection.\n"));
          ret = err;
          goto exit;
        case UNLINKERR:
          /* Another fatal error.  */
          logputs (LOG_VERBOSE, "\n");
          logprintf (LOG_NOTQUIET, _("Cannot unlink %s (%s).\n"),
                     quote (hstat.local_file), strerror (errno));
          ret = err;
          goto exit;
        case NEWLOCATION:
        case NEWLOCATION_KEEP_POST:
          /* Return the new location to the caller.  */
          if (!*newloc)
            {
              logprintf (LOG_NOTQUIET,
                         _("ERROR: Redirection (%d) without location.\n"),
                         hstat.statcode);
              ret = WRONGCODE;
            }
          else
            {
              ret = err;
            }
          goto exit;
        case RETRUNNEEDED:
          /* The file was already fully retrieved. */
          ret = RETROK;
          goto exit;
        case RETRFINISHED:
          /* Deal with you later.  */
          break;
        default:
          /* All possibilities should have been exhausted.  */
          abort ();
        }

      if (!(*dt & RETROKF))
        {
          char *hurl = NULL;
          if (!opt.verbose)
            {
              /* #### Ugly ugly ugly! */
              hurl = url_string (u, URL_AUTH_HIDE_PASSWD);
              logprintf (LOG_NONVERBOSE, "%s:\n", hurl);
            }

          /* Fall back to GET if HEAD fails with a 500 or 501 error code. */
          if (*dt & HEAD_ONLY
              && (hstat.statcode == 500 || hstat.statcode == 501))
            {
              got_head = true;
              continue;
            }
          /* Maybe we should always keep track of broken links, not just in
           * spider mode.
           * Don't log error if it was UTF-8 encoded because we will try
           * once unencoded. */
          else if (opt.spider && !iri->utf8_encode)
            {
              /* #### Again: ugly ugly ugly! */
              if (!hurl)
                hurl = url_string (u, URL_AUTH_HIDE_PASSWD);
              nonexisting_url (hurl);
              logprintf (LOG_NOTQUIET, _("\
Remote file does not exist -- broken link!!!\n"));
            }
          else
            {
              logprintf (LOG_NOTQUIET, _("%s ERROR %d: %s.\n"),
                         tms, hstat.statcode,
                         quotearg_style (escape_quoting_style, hstat.error));
            }
          logputs (LOG_VERBOSE, "\n");
          ret = WRONGCODE;
          xfree_null (hurl);
          goto exit;
        }

      /* Did we get the time-stamp? */
      if (!got_head)
        {
          got_head = true;    /* no more time-stamping */

          if (opt.timestamping && !hstat.remote_time)
            {
              logputs (LOG_NOTQUIET, _("\
Last-modified header missing -- time-stamps turned off.\n"));
            }
          else if (hstat.remote_time)
            {
              /* Convert the date-string into struct tm.  */
              tmr = http_atotm (hstat.remote_time);
              if (tmr == (time_t) (-1))
                logputs (LOG_VERBOSE, _("\
Last-modified header invalid -- time-stamp ignored.\n"));
              if (*dt & HEAD_ONLY)
                time_came_from_head = true;
            }

          if (send_head_first)
            {
              /* The time-stamping section.  */
              if (opt.timestamping)
                {
                  if (hstat.orig_file_name) /* Perform the following
                                               checks only if the file
                                               we're supposed to
                                               download already exists.  */
                    {
                      if (hstat.remote_time &&
                          tmr != (time_t) (-1))
                        {
                          /* Now time-stamping can be used validly.
                             Time-stamping means that if the sizes of
                             the local and remote file match, and local
                             file is newer than the remote file, it will
                             not be retrieved.  Otherwise, the normal
                             download procedure is resumed.  */
                          if (hstat.orig_file_tstamp >= tmr)
                            {
                              if (hstat.contlen == -1
                                  || hstat.orig_file_size == hstat.contlen)
                                {
                                  logprintf (LOG_VERBOSE, _("\
Server file no newer than local file %s -- not retrieving.\n\n"),
                                             quote (hstat.orig_file_name));
                                  ret = RETROK;
                                  goto exit;
                                }
                              else
                                {
                                  logprintf (LOG_VERBOSE, _("\
The sizes do not match (local %s) -- retrieving.\n"),
                                             number_to_static_string (hstat.orig_file_size));
                                }
                            }
                          else
                            {
                              force_full_retrieve = true;
                              logputs (LOG_VERBOSE,
                                       _("Remote file is newer, retrieving.\n"));
                            }

                          logputs (LOG_VERBOSE, "\n");
                        }
                    }

                  /* free_hstat (&hstat); */
                  hstat.timestamp_checked = true;
                }

              if (opt.spider)
                {
                  bool finished = true;
                  if (opt.recursive)
                    {
                      if (*dt & TEXTHTML)
                        {
                          logputs (LOG_VERBOSE, _("\
Remote file exists and could contain links to other resources -- retrieving.\n\n"));
                          finished = false;
                        }
                      else
                        {
                          logprintf (LOG_VERBOSE, _("\
Remote file exists but does not contain any link -- not retrieving.\n\n"));
                          ret = RETROK; /* RETRUNNEEDED is not for caller. */
                        }
                    }
                  else
                    {
                      if (*dt & TEXTHTML)
                        {
                          logprintf (LOG_VERBOSE, _("\
Remote file exists and could contain further links,\n\
but recursion is disabled -- not retrieving.\n\n"));
                        }
                      else
                        {
                          logprintf (LOG_VERBOSE, _("\
Remote file exists.\n\n"));
                        }
                      ret = RETROK; /* RETRUNNEEDED is not for caller. */
                    }

                  if (finished)
                    {
                      logprintf (LOG_NONVERBOSE,
                                 _("%s URL: %s %2d %s\n"),
                                 tms, u->url, hstat.statcode,
                                 hstat.message ? quotearg_style (escape_quoting_style, hstat.message) : "");
                      goto exit;
                    }
                }

              got_name = true;
              *dt &= ~HEAD_ONLY;
              count = 0;          /* the retrieve count for HEAD is reset */
              continue;
            } /* send_head_first */
        } /* !got_head */

      if (opt.useservertimestamps
          && (tmr != (time_t) (-1))
          && ((hstat.len == hstat.contlen) ||
              ((hstat.res == 0) && (hstat.contlen == -1))))
        {
          const char *fl = NULL;
          set_local_file (&fl, hstat.local_file);
          if (fl)
            {
              time_t newtmr = -1;
              /* Reparse time header, in case it's changed. */
              if (time_came_from_head
                  && hstat.remote_time && hstat.remote_time[0])
                {
                  newtmr = http_atotm (hstat.remote_time);
                  if (newtmr != (time_t)-1)
                    tmr = newtmr;
                }
              touch (fl, tmr);
            }
        }
      /* End of time-stamping section. */

      tmrate = retr_rate (hstat.rd_size, hstat.dltime);
      total_download_time += hstat.dltime;

      if (hstat.len == hstat.contlen)
        {
          if (*dt & RETROKF)
            {
              bool write_to_stdout = (opt.output_document && HYPHENP (opt.output_document));

              logprintf (LOG_VERBOSE,
                         write_to_stdout
                         ? _("%s (%s) - written to stdout %s[%s/%s]\n\n")
                         : _("%s (%s) - %s saved [%s/%s]\n\n"),
                         tms, tmrate,
                         write_to_stdout ? "" : quote (hstat.local_file),
                         number_to_static_string (hstat.len),
                         number_to_static_string (hstat.contlen));
              logprintf (LOG_NONVERBOSE,
                         "%s URL:%s [%s/%s] -> \"%s\" [%d]\n",
                         tms, u->url,
                         number_to_static_string (hstat.len),
                         number_to_static_string (hstat.contlen),
                         hstat.local_file, count);
            }
          ++numurls;
          total_downloaded_bytes += hstat.rd_size;

          /* Remember that we downloaded the file for later ".orig" code. */
          if (*dt & ADDED_HTML_EXTENSION)
            downloaded_file (FILE_DOWNLOADED_AND_HTML_EXTENSION_ADDED, hstat.local_file);
          else
            downloaded_file (FILE_DOWNLOADED_NORMALLY, hstat.local_file);

          ret = RETROK;
          goto exit;
        }
      else if (hstat.res == 0) /* No read error */
        {
          if (hstat.contlen == -1)  /* We don't know how much we were supposed
                                       to get, so assume we succeeded. */
            {
              if (*dt & RETROKF)
                {
                  bool write_to_stdout = (opt.output_document && HYPHENP (opt.output_document));

                  logprintf (LOG_VERBOSE,
                             write_to_stdout
                             ? _("%s (%s) - written to stdout %s[%s]\n\n")
                             : _("%s (%s) - %s saved [%s]\n\n"),
                             tms, tmrate,
                             write_to_stdout ? "" : quote (hstat.local_file),
                             number_to_static_string (hstat.len));
                  logprintf (LOG_NONVERBOSE,
                             "%s URL:%s [%s] -> \"%s\" [%d]\n",
                             tms, u->url, number_to_static_string (hstat.len),
                             hstat.local_file, count);
                }
              ++numurls;
              total_downloaded_bytes += hstat.rd_size;

              /* Remember that we downloaded the file for later ".orig" code. */
              if (*dt & ADDED_HTML_EXTENSION)
                downloaded_file (FILE_DOWNLOADED_AND_HTML_EXTENSION_ADDED, hstat.local_file);
              else
                downloaded_file (FILE_DOWNLOADED_NORMALLY, hstat.local_file);

              ret = RETROK;
              goto exit;
            }
          else if (hstat.len < hstat.contlen) /* meaning we lost the
                                                 connection too soon */
            {
              logprintf (LOG_VERBOSE,
                         _("%s (%s) - Connection closed at byte %s. "),
                         tms, tmrate, number_to_static_string (hstat.len));
              printwhat (count, opt.ntry);
              continue;
            }
          else if (hstat.len != hstat.restval)
            /* Getting here would mean reading more data than
               requested with content-length, which we never do.  */
            abort ();
          else
            {
              /* Getting here probably means that the content-length was
               * _less_ than the original, local size. We should probably
               * truncate or re-read, or something. FIXME */
              ret = RETROK;
              goto exit;
            }
        }
      else /* from now on hstat.res can only be -1 */
        {
          if (hstat.contlen == -1)
            {
              logprintf (LOG_VERBOSE,
                         _("%s (%s) - Read error at byte %s (%s)."),
                         tms, tmrate, number_to_static_string (hstat.len),
                         hstat.rderrmsg);
              printwhat (count, opt.ntry);
              continue;
            }
          else /* hstat.res == -1 and contlen is given */
            {
              logprintf (LOG_VERBOSE,
                         _("%s (%s) - Read error at byte %s/%s (%s). "),
                         tms, tmrate,
                         number_to_static_string (hstat.len),
                         number_to_static_string (hstat.contlen),
                         hstat.rderrmsg);
              printwhat (count, opt.ntry);
              continue;
            }
        }
      /* not reached */
    }
  while (!opt.ntry || (count < opt.ntry));

exit:
  if (ret == RETROK && local_file && !(*local_file))
    *local_file = xstrdup (hstat.local_file);
  free_hstat (&hstat);

  return ret;
}

/* Check whether the result of strptime() indicates success.
   strptime() returns the pointer to how far it got to in the string.
   The processing has been successful if the string is at `GMT' or
   `+X', or at the end of the string.

   In extended regexp parlance, the function returns 1 if P matches
   "^ *(GMT|[+-][0-9]|$)", 0 otherwise.  P being NULL (which strptime
   can return) is considered a failure and 0 is returned.  */
static bool
check_end (const char *p)
{
  if (!p)
    return false;
  while (c_isspace (*p))
    ++p;
  if (!*p
      || (p[0] == 'G' && p[1] == 'M' && p[2] == 'T')
      || ((p[0] == '+' || p[0] == '-') && c_isdigit (p[1])))
    return true;
  else
    return false;
}

/* Convert the textual specification of time in TIME_STRING to the
   number of seconds since the Epoch.

   TIME_STRING can be in any of the three formats RFC2616 allows the
   HTTP servers to emit -- RFC1123-date, RFC850-date or asctime-date,
   as well as the time format used in the Set-Cookie header.
   Timezones are ignored, and should be GMT.

   Return the computed time_t representation, or -1 if the conversion
   fails.

   This function uses strptime with various string formats for parsing
   TIME_STRING.  This results in a parser that is not as lenient in
   interpreting TIME_STRING as I would like it to be.  Being based on
   strptime, it always allows shortened months, one-digit days, etc.,
   but due to the multitude of formats in which time can be
   represented, an ideal HTTP time parser would be even more
   forgiving.  It should completely ignore things like week days and
   concentrate only on the various forms of representing years,
   months, days, hours, minutes, and seconds.  For example, it would
   be nice if it accepted ISO 8601 out of the box.

   I've investigated free and PD code for this purpose, but none was
   usable.  getdate was big and unwieldy, and had potential copyright
   issues, or so I was informed.  Dr. Marcus Hennecke's atotm(),
   distributed with phttpd, is excellent, but we cannot use it because
   it is not assigned to the FSF.  So I stuck it with strptime.  */

time_t
http_atotm (const char *time_string)
{
  /* NOTE: Solaris strptime man page claims that %n and %t match white
     space, but that's not universally available.  Instead, we simply
     use ` ' to mean "skip all WS", which works under all strptime
     implementations I've tested.  */

  static const char *time_formats[] = {
    "%a, %d %b %Y %T",          /* rfc1123: Thu, 29 Jan 1998 22:12:57 */
    "%A, %d-%b-%y %T",          /* rfc850:  Thursday, 29-Jan-98 22:12:57 */
    "%a %b %d %T %Y",           /* asctime: Thu Jan 29 22:12:57 1998 */
    "%a, %d-%b-%Y %T"           /* cookies: Thu, 29-Jan-1998 22:12:57
                                   (used in Set-Cookie, defined in the
                                   Netscape cookie specification.) */
  };
  const char *oldlocale;
  char savedlocale[256];
  size_t i;
  time_t ret = (time_t) -1;

  /* Solaris strptime fails to recognize English month names in
     non-English locales, which we work around by temporarily setting
     locale to C before invoking strptime.  */
  oldlocale = setlocale (LC_TIME, NULL);
  if (oldlocale)
    {
      size_t l = strlen (oldlocale) + 1;
      if (l >= sizeof savedlocale)
        savedlocale[0] = '\0';
      else
        memcpy (savedlocale, oldlocale, l);
    }
  else savedlocale[0] = '\0';

  setlocale (LC_TIME, "C");

  for (i = 0; i < countof (time_formats); i++)
    {
      struct tm t;

      /* Some versions of strptime use the existing contents of struct
         tm to recalculate the date according to format.  Zero it out
         to prevent stack garbage from influencing strptime.  */
      xzero (t);

      if (check_end (strptime (time_string, time_formats[i], &t)))
        {
          ret = timegm (&t);
          break;
        }
    }

  /* Restore the previous locale. */
  if (savedlocale[0])
    setlocale (LC_TIME, savedlocale);

  return ret;
}

/* Authorization support: We support three authorization schemes:

   * `Basic' scheme, consisting of base64-ing USER:PASSWORD string;

   * `Digest' scheme, added by Junio Hamano <junio@twinsun.com>,
   consisting of answering to the server's challenge with the proper
   MD5 digests.

   * `NTLM' ("NT Lan Manager") scheme, based on code written by Daniel
   Stenberg for libcurl.  Like digest, NTLM is based on a
   challenge-response mechanism, but unlike digest, it is non-standard
   (authenticates TCP connections rather than requests), undocumented
   and Microsoft-specific.  */

/* Create the authentication header contents for the `Basic' scheme.
   This is done by encoding the string "USER:PASS" to base64 and
   prepending the string "Basic " in front of it.  */

static char *
basic_authentication_encode (const char *user, const char *passwd)
{
  char *t1, *t2;
  int len1 = strlen (user) + 1 + strlen (passwd);

  t1 = (char *)alloca (len1 + 1);
  sprintf (t1, "%s:%s", user, passwd);

  t2 = (char *)alloca (BASE64_LENGTH (len1) + 1);
  base64_encode (t1, len1, t2);

  return concat_strings ("Basic ", t2, (char *) 0);
}

#define SKIP_WS(x) do {                         \
  while (c_isspace (*(x)))                        \
    ++(x);                                      \
} while (0)

#ifdef ENABLE_DIGEST
/* Dump the hexadecimal representation of HASH to BUF.  HASH should be
   an array of 16 bytes containing the hash keys, and BUF should be a
   buffer of 33 writable characters (32 for hex digits plus one for
   zero termination).  */
static void
dump_hash (char *buf, const unsigned char *hash)
{
  int i;

  for (i = 0; i < MD5_DIGEST_SIZE; i++, hash++)
    {
      *buf++ = XNUM_TO_digit (*hash >> 4);
      *buf++ = XNUM_TO_digit (*hash & 0xf);
    }
  *buf = '\0';
}

/* Take the line apart to find the challenge, and compose a digest
   authorization header.  See RFC2069 section 2.1.2.  */
static char *
digest_authentication_encode (const char *au, const char *user,
                              const char *passwd, const char *method,
                              const char *path)
{
  static char *realm, *opaque, *nonce, *qop;
  static struct {
    const char *name;
    char **variable;
  } options[] = {
    { "realm", &realm },
    { "opaque", &opaque },
    { "nonce", &nonce },
    { "qop", &qop }
  };
  char cnonce[16] = "";
  char *res;
  size_t res_size;
  param_token name, value;


  realm = opaque = nonce = qop = NULL;

  au += 6;                      /* skip over `Digest' */
  while (extract_param (&au, &name, &value, ','))
    {
      size_t i;
      size_t namelen = name.e - name.b;
      for (i = 0; i < countof (options); i++)
        if (namelen == strlen (options[i].name)
            && 0 == strncmp (name.b, options[i].name,
                             namelen))
          {
            *options[i].variable = strdupdelim (value.b, value.e);
            break;
          }
    }

  if (qop != NULL && strcmp(qop,"auth"))
    {
      logprintf (LOG_NOTQUIET, _("Unsupported quality of protection '%s'.\n"), qop);
      user = NULL; /* force freeing mem and return */
    }

  if (!realm || !nonce || !user || !passwd || !path || !method)
    {
      xfree_null (realm);
      xfree_null (opaque);
      xfree_null (nonce);
      xfree_null (qop);
      return NULL;
    }

  /* Calculate the digest value.  */
  {
    struct md5_ctx ctx;
    unsigned char hash[MD5_DIGEST_SIZE];
    char a1buf[MD5_DIGEST_SIZE * 2 + 1], a2buf[MD5_DIGEST_SIZE * 2 + 1];
    char response_digest[MD5_DIGEST_SIZE * 2 + 1];

    /* A1BUF = H(user ":" realm ":" password) */
    md5_init_ctx (&ctx);
    md5_process_bytes ((unsigned char *)user, strlen (user), &ctx);
    md5_process_bytes ((unsigned char *)":", 1, &ctx);
    md5_process_bytes ((unsigned char *)realm, strlen (realm), &ctx);
    md5_process_bytes ((unsigned char *)":", 1, &ctx);
    md5_process_bytes ((unsigned char *)passwd, strlen (passwd), &ctx);
    md5_finish_ctx (&ctx, hash);
    dump_hash (a1buf, hash);

    /* A2BUF = H(method ":" path) */
    md5_init_ctx (&ctx);
    md5_process_bytes ((unsigned char *)method, strlen (method), &ctx);
    md5_process_bytes ((unsigned char *)":", 1, &ctx);
    md5_process_bytes ((unsigned char *)path, strlen (path), &ctx);
    md5_finish_ctx (&ctx, hash);
    dump_hash (a2buf, hash);

    if (!strcmp(qop,"auth"))
      {
        /* RFC 2617 Digest Access Authentication */
        /* generate random hex string */
        snprintf(cnonce, sizeof(cnonce), "%08x", random_number(INT_MAX));

        /* RESPONSE_DIGEST = H(A1BUF ":" nonce ":" noncecount ":" clientnonce ":" qop ": " A2BUF) */
        md5_init_ctx (&ctx);
        md5_process_bytes ((unsigned char *)a1buf, MD5_DIGEST_SIZE * 2, &ctx);
        md5_process_bytes ((unsigned char *)":", 1, &ctx);
        md5_process_bytes ((unsigned char *)nonce, strlen (nonce), &ctx);
        md5_process_bytes ((unsigned char *)":", 1, &ctx);
        md5_process_bytes ((unsigned char *)"00000001", 8, &ctx); /* TODO: keep track of server nonce values */
        md5_process_bytes ((unsigned char *)":", 1, &ctx);
        md5_process_bytes ((unsigned char *)cnonce, strlen(cnonce), &ctx);
        md5_process_bytes ((unsigned char *)":", 1, &ctx);
        md5_process_bytes ((unsigned char *)qop, strlen(qop), &ctx);
        md5_process_bytes ((unsigned char *)":", 1, &ctx);
        md5_process_bytes ((unsigned char *)a2buf, MD5_DIGEST_SIZE * 2, &ctx);
        md5_finish_ctx (&ctx, hash);
      }
    else
      {
        /* RFC 2069 Digest Access Authentication */
        /* RESPONSE_DIGEST = H(A1BUF ":" nonce ":" A2BUF) */
        md5_init_ctx (&ctx);
        md5_process_bytes ((unsigned char *)a1buf, MD5_DIGEST_SIZE * 2, &ctx);
        md5_process_bytes ((unsigned char *)":", 1, &ctx);
        md5_process_bytes ((unsigned char *)nonce, strlen (nonce), &ctx);
        md5_process_bytes ((unsigned char *)":", 1, &ctx);
        md5_process_bytes ((unsigned char *)a2buf, MD5_DIGEST_SIZE * 2, &ctx);
        md5_finish_ctx (&ctx, hash);
      }

    dump_hash (response_digest, hash);

    res_size = strlen (user)
             + strlen (user)
             + strlen (realm)
             + strlen (nonce)
             + strlen (path)
             + 2 * MD5_DIGEST_SIZE /*strlen (response_digest)*/
             + (opaque ? strlen (opaque) : 0)
             + (qop ? 128: 0)
             + 128;

    res = xmalloc (res_size);

    if (!strcmp(qop,"auth"))
      {
        snprintf (res, res_size, "Digest "\
                "username=\"%s\", realm=\"%s\", nonce=\"%s\", uri=\"%s\", response=\"%s\""\
                ", qop=auth, nc=00000001, cnonce=\"%s\"",
                  user, realm, nonce, path, response_digest, cnonce);

      }
    else
      {
        snprintf (res, res_size, "Digest "\
                "username=\"%s\", realm=\"%s\", nonce=\"%s\", uri=\"%s\", response=\"%s\"",
                  user, realm, nonce, path, response_digest);
      }

    if (opaque)
      {
        char *p = res + strlen (res);
        strcat (p, ", opaque=\"");
        strcat (p, opaque);
        strcat (p, "\"");
      }
  }
  return res;
}
#endif /* ENABLE_DIGEST */

/* Computing the size of a string literal must take into account that
   value returned by sizeof includes the terminating \0.  */
#define STRSIZE(literal) (sizeof (literal) - 1)

/* Whether chars in [b, e) begin with the literal string provided as
   first argument and are followed by whitespace or terminating \0.
   The comparison is case-insensitive.  */
#define STARTS(literal, b, e)                           \
  ((e > b) \
   && ((size_t) ((e) - (b))) >= STRSIZE (literal)   \
   && 0 == strncasecmp (b, literal, STRSIZE (literal))  \
   && ((size_t) ((e) - (b)) == STRSIZE (literal)          \
       || c_isspace (b[STRSIZE (literal)])))

static bool
known_authentication_scheme_p (const char *hdrbeg, const char *hdrend)
{
  return STARTS ("Basic", hdrbeg, hdrend)
#ifdef ENABLE_DIGEST
    || STARTS ("Digest", hdrbeg, hdrend)
#endif
#ifdef ENABLE_NTLM
    || STARTS ("NTLM", hdrbeg, hdrend)
#endif
    ;
}

#undef STARTS

/* Create the HTTP authorization request header.  When the
   `WWW-Authenticate' response header is seen, according to the
   authorization scheme specified in that header (`Basic' and `Digest'
   are supported by the current implementation), produce an
   appropriate HTTP authorization request header.  */
static char *
create_authorization_line (const char *au, const char *user,
                           const char *passwd, const char *method,
                           const char *path, bool *finished)
{
  /* We are called only with known schemes, so we can dispatch on the
     first letter. */
  switch (c_toupper (*au))
    {
    case 'B':                   /* Basic */
      *finished = true;
      return basic_authentication_encode (user, passwd);
#ifdef ENABLE_DIGEST
    case 'D':                   /* Digest */
      *finished = true;
      return digest_authentication_encode (au, user, passwd, method, path);
#endif

#if defined ENABLE_NTLM && defined ENABLE_THREADS
    case 'N':                   /* NTLM */
      if (!ntlm_input (&pconn.ntlm, au))
        {
          *finished = true;
          return NULL;
        }
      return ntlm_output (&pconn.ntlm, user, passwd, finished);
#endif

#ifdef ENABLE_NTLM
    case 'N':                   /* NTLM */
      if (!ntlm_input (&pconn->ntlm, au))
        {
          *finished = true;
          return NULL;
        }
      return ntlm_output (&pconn->ntlm, user, passwd, finished);
#endif
    default:
      /* We shouldn't get here -- this function should be only called
         with values approved by known_authentication_scheme_p.  */
      abort ();
    }
}

static void
load_cookies (void)
{
  if (!wget_cookie_jar)
    wget_cookie_jar = cookie_jar_new ();
  if (opt.cookies_input && !cookies_loaded_p)
    {
      cookie_jar_load (wget_cookie_jar, opt.cookies_input);
      cookies_loaded_p = true;
    }
}

void
save_cookies (void)
{
  if (wget_cookie_jar)
    cookie_jar_save (wget_cookie_jar, opt.cookies_output);
}

void
http_cleanup (void)
{
#ifndef ENABLE_THREADS
  xfree_null (pconn.host);
#else
  struct s_pconn *it = pconn;

  for (; it; it = it->next)
    {
      xfree_null (it->host);
      xzero (it);
    }
#endif

  if (wget_cookie_jar)
    cookie_jar_delete (wget_cookie_jar);
}

void
ensure_extension (struct http_stat *hs, const char *ext, int *dt)
{
  char *last_period_in_local_filename = strrchr (hs->local_file, '.');
  char shortext[8];
  int len = strlen (ext);
  if (len == 5)
    {
      strncpy (shortext, ext, len - 1);
      shortext[len - 1] = '\0';
    }

  if (last_period_in_local_filename == NULL
      || !(0 == strcasecmp (last_period_in_local_filename, shortext)
           || 0 == strcasecmp (last_period_in_local_filename, ext)))
    {
      int local_filename_len = strlen (hs->local_file);
      /* Resize the local file, allowing for ".html" preceded by
         optional ".NUMBER".  */
      hs->local_file = xrealloc (hs->local_file,
                                 local_filename_len + 24 + len);
      strcpy (hs->local_file + local_filename_len, ext);
      /* If clobbering is not allowed and the file, as named,
         exists, tack on ".NUMBER.html" instead. */
      if (!ALLOW_CLOBBER && file_exists_p (hs->local_file))
        {
          int ext_num = 1;
          do
            sprintf (hs->local_file + local_filename_len,
                     ".%d%s", ext_num++, ext);
          while (file_exists_p (hs->local_file));
        }
      *dt |= ADDED_HTML_EXTENSION;
    }
}


#ifdef TESTING

const char *
test_parse_content_disposition()
{
  int i;
  struct {
    char *hdrval;
    char *filename;
    bool result;
  } test_array[] = {
    { "filename=\"file.ext\"", "file.ext", true },
    { "attachment; filename=\"file.ext\"", "file.ext", true },
    { "attachment; filename=\"file.ext\"; dummy", "file.ext", true },
    { "attachment", NULL, false },
    { "attachement; filename*=UTF-8'en-US'hello.txt", "hello.txt", true },
    { "attachement; filename*0=\"hello\"; filename*1=\"world.txt\"", "helloworld.txt", true },
  };

  for (i = 0; i < sizeof(test_array)/sizeof(test_array[0]); ++i)
    {
      char *filename;
      bool res;

      res = parse_content_disposition (test_array[i].hdrval, &filename);

      mu_assert ("test_parse_content_disposition: wrong result",
                 res == test_array[i].result
                 && (res == false
                     || 0 == strcmp (test_array[i].filename, filename)));
    }

  return NULL;
}

#endif /* TESTING */

/*
 * vim: et sts=2 sw=2 cino+={s
 */
<|MERGE_RESOLUTION|>--- conflicted
+++ resolved
@@ -2167,12 +2167,8 @@
                                   0,
 #endif
                                   &host_lookup_failed))
-<<<<<<< HEAD
-         {
-=======
         {
           int family = socket_family (pconn.socket, ENDPOINT_PEER);
->>>>>>> e1df67a4
           sock = pconn.socket;
           using_ssl = pconn.ssl;
           if (family == AF_INET6)
@@ -2197,11 +2193,17 @@
 
       if (pconn)
         {
+          int family = socket_family (pconn->socket, ENDPOINT_PEER);
           sock = pconn->socket;
           using_ssl = pconn->ssl;
-          logprintf (LOG_VERBOSE, _("Reusing existing connection to %s:%d.\n"),
-                     quotearg_style (escape_quoting_style, pconn->host),
-                     pconn->port);
+          if (family == AF_INET6)
+             logprintf (LOG_VERBOSE, _("Reusing existing connection to [%s]:%d.\n"),
+                        quotearg_style (escape_quoting_style, pconn.host),
+                         pconn.port);
+          else
+             logprintf (LOG_VERBOSE, _("Reusing existing connection to %s:%d.\n"),
+                        quotearg_style (escape_quoting_style, pconn.host),
+                        pconn.port);
           DEBUGP (("Reusing fd %d.\n", sock));
           if (pconn->authorized)
 #endif
@@ -2578,10 +2580,6 @@
             CLOSE_FINISH (sock);
         }
       else
-<<<<<<< HEAD
-        CLOSE_INVALIDATE (sock);
-#ifndef ENABLE_THREADS
-=======
         {
           /* Since WARC is disabled, we are not interested in the response body.  */
           if (keep_alive && !head_only
@@ -2591,7 +2589,7 @@
             CLOSE_INVALIDATE (sock);
         }
 
->>>>>>> e1df67a4
+#ifndef ENABLE_THREADS
       pconn.authorized = false;
 #else
       pconn->authorized = false;
@@ -3186,16 +3184,13 @@
   char *file_name;
   bool force_full_retrieve = false;
 
-<<<<<<< HEAD
-#ifndef ENABLE_METALINK
-=======
 
   /* If we are writing to a WARC file: always retrieve the whole file. */
   if (opt.warc_filename != NULL)
     force_full_retrieve = true;
 
 
->>>>>>> e1df67a4
+#ifndef ENABLE_METALINK
   /* Assert that no value for *LOCAL_FILE was passed. */
   assert (local_file == NULL || *local_file == NULL);
 
