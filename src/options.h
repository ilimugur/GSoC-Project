--- conflicted
+++ resolved
@@ -283,13 +283,12 @@
 
   bool show_all_dns_entries; /* Show all the DNS entries when resolving a
                                 name. */
-<<<<<<< HEAD
+
+  bool report_bps;              /*Output bandwidth in bits format*/
+
 #ifdef ENABLE_THREADS
   int jobs; /* How many threads use at the same time.  */
 #endif
-=======
-  bool report_bps;              /*Output bandwidth in bits format*/
->>>>>>> e1df67a4
 };
 
 extern struct options opt;