--- conflicted
+++ resolved
@@ -55,24 +55,13 @@
 /* Functions for maintaining the URL queue.  */
 
 struct queue_element {
-<<<<<<< HEAD
-  const char *url;              /* the URL to download */
   const char *referer;          /* the referring document */
   int depth;                    /* the depth */
   bool html_allowed;            /* whether the document is allowed to
                                    be treated as HTML. */
-
+  bool css_allowed;             /* whether the document is allowed to
+                                   be treated as CSS. */
   struct queue_element *next;   /* next element in queue */
-=======
-  const char *url;		/* the URL to download */
-  const char *referer;		/* the referring document */
-  int depth;			/* the depth */
-  bool html_allowed;	        /* whether the document is allowed to
-				   be treated as HTML. */
-  bool css_allowed; 	        /* whether the document is allowed to
-				   be treated as CSS. */
-  struct queue_element *next;	/* next element in queue */
->>>>>>> a0d0f332
 };
 
 struct url_queue {
@@ -104,12 +93,8 @@
 
 static void
 url_enqueue (struct url_queue *queue,
-<<<<<<< HEAD
-             const char *url, const char *referer, int depth, bool html_allowed)
-=======
-	     const char *url, const char *referer, int depth,
+             const char *url, const char *referer, int depth,
              bool html_allowed, bool css_allowed)
->>>>>>> a0d0f332
 {
   struct queue_element *qel = xnew (struct queue_element);
   qel->url = url;
@@ -139,13 +124,8 @@
 
 static bool
 url_dequeue (struct url_queue *queue,
-<<<<<<< HEAD
              const char **url, const char **referer, int *depth,
-             bool *html_allowed)
-=======
-	     const char **url, const char **referer, int *depth,
-	     bool *html_allowed, bool *css_allowed)
->>>>>>> a0d0f332
+             bool *html_allowed, bool *css_allowed)
 {
   struct queue_element *qel = queue->head;
 
@@ -246,15 +226,9 @@
       /* Get the next URL from the queue... */
 
       if (!url_dequeue (queue,
-<<<<<<< HEAD
                         (const char **)&url, (const char **)&referer,
-                        &depth, &html_allowed))
+                        &depth, &html_allowed, &css_allowed))
         break;
-=======
-			(const char **)&url, (const char **)&referer,
-			&depth, &html_allowed, &css_allowed))
-	break;
->>>>>>> a0d0f332
 
       /* ...and download it.  Note that this download is in most cases
          unconditional, as download_child_p already makes sure a file
@@ -271,11 +245,21 @@
           DEBUGP (("Already downloaded \"%s\", reusing it from \"%s\".\n",
                    url, file));
 
-<<<<<<< HEAD
+          /* this sucks, needs to be combined! */
           if (html_allowed
               && downloaded_html_set
               && string_set_contains (downloaded_html_set, file))
-            descend = true;
+            {
+              descend = true;
+              is_css = false;
+            }
+          if (css_allowed
+              && downloaded_css_set
+              && string_set_contains (downloaded_css_set, file))
+            {
+              descend = true;
+              is_css = true;
+            }
         }
       else
         {
@@ -286,7 +270,21 @@
 
           if (html_allowed && file && status == RETROK
               && (dt & RETROKF) && (dt & TEXTHTML))
-            descend = true;
+            {
+              descend = true;
+              is_css = false;
+            }
+
+          /* a little different, css_allowed can override content type
+             lots of web servers serve css with an incorrect content type
+          */
+          if (file && status == RETROK
+              && (dt & RETROKF) &&
+              ((dt & TEXTCSS) || css_allowed))
+            {
+              descend = true;
+              is_css = false;
+            }
 
           if (redirected)
             {
@@ -308,69 +306,6 @@
               url = redirected;
             }
         }
-=======
-          /* this sucks, needs to be combined! */
-	  if (html_allowed
-	      && downloaded_html_set
-	      && string_set_contains (downloaded_html_set, file))
-            {
-              descend = true;
-              is_css = false;
-            }
-          if (css_allowed
-              && downloaded_css_set
-              && string_set_contains (downloaded_css_set, file))
-            {
-              descend = 1;
-              is_css = true;
-            }
-	}
-      else
-	{
-	  int dt = 0;
-	  char *redirected = NULL;
-
-	  status = retrieve_url (url, &file, &redirected, referer, &dt, false);
-
-	  if (html_allowed && file && status == RETROK
-	      && (dt & RETROKF) && (dt & TEXTHTML))
-            {
-              descend = true;
-              is_css = false;
-            }
-
-          /* a little different, css_allowed can override content type
-             lots of web servers serve css with an incorrect content type
-          */
-          if (file && status == RETROK
-              && (dt & RETROKF) &&
-              ((dt & TEXTCSS) || css_allowed))
-            {
-              descend = true;
-              is_css = false;
-            }
-
-	  if (redirected)
-	    {
-	      /* We have been redirected, possibly to another host, or
-		 different path, or wherever.  Check whether we really
-		 want to follow it.  */
-	      if (descend)
-		{
-		  if (!descend_redirect_p (redirected, url, depth,
-					   start_url_parsed, blacklist))
-		    descend = false;
-		  else
-		    /* Make sure that the old pre-redirect form gets
-		       blacklisted. */
-		    string_set_add (blacklist, url);
-		}
-
-	      xfree (url);
-	      url = redirected;
-	    }
-	}
->>>>>>> a0d0f332
 
       if (opt.spider)
         {
@@ -403,15 +338,15 @@
             }
         }
 
-<<<<<<< HEAD
-      /* If the downloaded document was HTML, parse it and enqueue the
+      /* If the downloaded document was HTML or CSS, parse it and enqueue the
          links it contains. */
 
       if (descend)
         {
           bool meta_disallow_follow = false;
           struct urlpos *children
-            = get_urls_html (file, url, &meta_disallow_follow);
+            = is_css ? get_urls_css_file (file, url) :
+                       get_urls_html (file, url, &meta_disallow_follow);
 
           if (opt.use_robots && meta_disallow_follow)
             {
@@ -443,7 +378,8 @@
                     {
                       url_enqueue (queue, xstrdup (child->url->url),
                                    xstrdup (referer_url), depth + 1,
-                                   child->link_expect_html);
+                                   child->link_expect_html,
+                                   child->link_expect_css);
                       /* We blacklist the URL we have enqueued, because we
                          don't want to enqueue (and hence download) the
                          same URL twice.  */
@@ -457,54 +393,6 @@
               free_urlpos (children);
             }
         }
-=======
-      /* If the downloaded document was HTML or CSS, parse it and enqueue the
-	 links it contains. */
-
-      if (descend)
-	{
-	  bool meta_disallow_follow = false;
-	  struct urlpos *children
-	    = is_css ? get_urls_css_file (file, url) :
-                       get_urls_html (file, url, &meta_disallow_follow);
-
-	  if (opt.use_robots && meta_disallow_follow)
-	    {
-	      free_urlpos (children);
-	      children = NULL;
-	    }
-
-	  if (children)
-	    {
-	      struct urlpos *child = children;
-	      struct url *url_parsed = url_parsed = url_parse (url, NULL);
-	      assert (url_parsed != NULL);
-
-	      for (; child; child = child->next)
-		{
-		  if (child->ignore_when_downloading)
-		    continue;
-		  if (dash_p_leaf_HTML && !child->link_inline_p)
-		    continue;
-		  if (download_child_p (child, url_parsed, depth, start_url_parsed,
-					blacklist))
-		    {
-		      url_enqueue (queue, xstrdup (child->url->url),
-				   xstrdup (url), depth + 1,
-				   child->link_expect_html,
-				   child->link_expect_css);
-		      /* We blacklist the URL we have enqueued, because we
-			 don't want to enqueue (and hence download) the
-			 same URL twice.  */
-		      string_set_add (blacklist, child->url->url);
-		    }
-		}
-
-	      url_free (url_parsed);
-	      free_urlpos (children);
-	    }
-	}
->>>>>>> a0d0f332
 
       if (file 
           && (opt.delete_after 
@@ -542,11 +430,7 @@
     int d3;
     bool d4, d5;
     while (url_dequeue (queue,
-<<<<<<< HEAD
-                        (const char **)&d1, (const char **)&d2, &d3, &d4))
-=======
-			(const char **)&d1, (const char **)&d2, &d3, &d4, &d5))
->>>>>>> a0d0f332
+                        (const char **)&d1, (const char **)&d2, &d3, &d4, &d5))
       {
         xfree (d1);
         xfree_null (d2);
