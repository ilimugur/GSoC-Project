--- conflicted
+++ resolved
@@ -902,13 +902,8 @@
 
 /* Register that FILE is an HTML file that has been downloaded. */
 
-<<<<<<< HEAD
 static void
 FNNAME_WTHREADS(register_html) (const char *url, const char *file)
-=======
-void
-register_html (const char *file)
->>>>>>> e1df67a4
 {
   if (!downloaded_html_set)
     downloaded_html_set = make_string_hash_table (0);
@@ -917,13 +912,8 @@
 
 /* Register that FILE is a CSS file that has been downloaded. */
 
-<<<<<<< HEAD
 static void
 FNNAME_WTHREADS(register_css) (const char *url, const char *file)
-=======
-void
-register_css (const char *file)
->>>>>>> e1df67a4
 {
   if (!downloaded_css_set)
     downloaded_css_set = make_string_hash_table (0);
