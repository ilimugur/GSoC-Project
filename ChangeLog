--- conflicted
+++ resolved
@@ -1,4 +1,9 @@
-<<<<<<< HEAD
+2007-10-12  Micah Cowan  <micah@cowan.name>
+
+	* PATCHES: Removed.
+	* NEWS: Updated info about source repositories, removal of
+	PATCHES file.
+
 2007-10-09  Micah Cowan  <micah@cowan.name>
 
 	* configure.in: Renamed to configure.ac
@@ -50,13 +55,6 @@
 	* config.guess, config.sub, install-sh: Update from versions
 	found in /usr/share/automake/.
 	* autogen.sh: Removed, in favor of just running autoreconf.
-=======
-2007-10-12  Micah Cowan  <micah@cowan.name>
-
-	* PATCHES: Removed.
-	* NEWS: Updated info about source repositories, removal of
-	PATCHES file.
->>>>>>> 289b9674
 
 2007-10-03  Micah Cowan  <micah@cowan.name>
 
